--- conflicted
+++ resolved
@@ -41,13 +41,9 @@
 server = connect_to_or_start_server()
 composite_files_on_server = get_continuous_fiber_example_files(server, "shell")
 
-<<<<<<< HEAD
 # %%
 # Set up composite model
-=======
-#%%
-# Set up the composite model
->>>>>>> 446132f2
+
 composite_model = CompositeModel(composite_files_on_server, server)
 
 # %%
