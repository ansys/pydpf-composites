--- conflicted
+++ resolved
@@ -10,18 +10,6 @@
 is empty, and so the section data are automatically loaded from the RST file.
 
 The engineering data file (XML or ENGD) with the material properties is needed anyway.
-<<<<<<< HEAD
-Otherwise, the material properties cannot be mapped. It is recommended
-to create it before solving the model. The engineering data file can be either generated with
-Ansys Workbench or ACP (Ansys Composite PrePost) standalone. Important: The material UUIDs
-in the engineering data file must be identical to the UUIDs in the Mechanical APDL (RST file).
-The material UUID can be set in Mechanical APDL with
-the command ``MP,UVID,<material index>,<value>``.
-
-This workflow is supported since version 2024 R2 (DPF Server version 8.0).
-A few advanced features are not supported with the RST only workflow.
-Refer to Section :ref:`limitations` for details.
-=======
 Otherwise, the material properties cannot be mapped. You should create it before
 solving the model. You can generate the engineering data file with either Ansys Workbench
 or ACP (Ansys Composite PrePost) standalone.
@@ -34,7 +22,6 @@
 
 This workflow is supported in 2024 R2 (DPF Server version 8.0) and later. A few advanced features are
 not supported with the RST onl workflow. For more information, see :ref:`limitations`.
->>>>>>> 1b5aa940
 """
 # %%
 # Set up analysis
@@ -44,16 +31,17 @@
 #
 # Load Ansys libraries.
 
-from ansys.dpf.composites.composite_model import CompositeModel
+from ansys.dpf.composites.composite_model import CompositeModel, CompositeScope
 from ansys.dpf.composites.constants import FailureOutput
 from ansys.dpf.composites.example_helper import get_continuous_fiber_example_files
 from ansys.dpf.composites.failure_criteria import (
     CombinedFailureCriterion,
     CoreFailureCriterion,
-    FaceSheetWrinklingCriterion,
     MaxStrainCriterion,
     MaxStressCriterion,
     VonMisesCriterion,
+    FaceSheetWrinklingCriterion,
+    ShearCrimpingCriterion,
 )
 from ansys.dpf.composites.server_helpers import connect_to_or_start_server
 
