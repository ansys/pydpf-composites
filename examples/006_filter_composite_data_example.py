"""
.. _filter_composite_data:

Filter result data by different criteria
----------------------------------------

<<<<<<< HEAD
This example shows how you can use data filtering for custom postprocessing of
layered composites. You can filter strains and stresses by material, layer, or
analysis ply. Filtering by analysis ply is implemented on the server side and
exposed with the :func:`.get_ply_wise_data` function. In this case, the data is
filtered (and reduced) on the server side, and only the resulting field is returned
to the client. This is the recommended way to filter data if possible.
For more complex filtering, the data is transferred to the client side and filtered
using NumPy functionality.
=======
This example shows how data filtering can be used for custom postprocessing of
layered composites. You can filter strains and stresses by material, layer, or
analysis ply. Filtering by analysis ply is implemented on the server side and
exposed with the :func:`.get_ply_wise_data` function. In this case, the data is
filtered (and reduced) on the server side and only the resulting field is returned
to the client. This is the recommended way to filter data if possible.
For more complex filtering, the data is transferred to the client side and filtered
using numpy functionality.
>>>>>>> 945afc93
The examples show filtering data by layer, spot, and node, as well as material
or analysis ply ID. To learn more about how layered result data is organized,
see :ref:`select_indices`.
"""

# %%
# Set up analysis
# ~~~~~~~~~~~~~~~
# Setting up the analysis consists of importing dependencies, connecting to the
# DPF server, and retrieving the example files.
#
# Import dependencies.
import ansys.dpf.core as dpf
import numpy as np

from ansys.dpf.composites.composite_model import CompositeModel
from ansys.dpf.composites.constants import Spot, Sym3x3TensorComponent
from ansys.dpf.composites.example_helper import get_continuous_fiber_example_files
from ansys.dpf.composites.layup_info import AnalysisPlyInfoProvider, get_all_analysis_ply_names
<<<<<<< HEAD
from ansys.dpf.composites.ply_wise_data import SpotReductionStrategy, get_ply_wise_data
=======
from ansys.dpf.composites.ply_wise_data import ReductionStrategy, get_ply_wise_data
>>>>>>> 945afc93
from ansys.dpf.composites.select_indices import (
    get_selected_indices,
    get_selected_indices_by_analysis_ply,
    get_selected_indices_by_dpf_material_ids,
)
from ansys.dpf.composites.server_helpers import connect_to_or_start_server, version_equal_or_later

# %%
# Start a DPF server and copy the example files into the current working directory.
server = connect_to_or_start_server()
composite_files_on_server = get_continuous_fiber_example_files(server, "shell")

# %%
# Set up model
# ~~~~~~~~~~~~
# Set up the composite model.
composite_model = CompositeModel(composite_files_on_server, server)

# %%
# Get result data
# ~~~~~~~~~~~~~~~
# Get the stress field.
stress_operator = composite_model.core_model.results.stress()
stress_operator.inputs.bool_rotate_to_global(False)
stress_field = stress_operator.get_output(pin=0, output_type=dpf.types.fields_container)[0]

# %%
# Filter data by analysis ply
# ~~~~~~~~~~~~~~~~~~~~~~~~~~~

# %%
# List all available analysis plies.
all_ply_names = get_all_analysis_ply_names(composite_model.get_mesh())
all_ply_names

# %%
# The easiest way to filter data by analysis ply is to use the :func:`.get_ply_wise_data` function.
<<<<<<< HEAD
# This function supports different reduction strategies such as computing the average
# or maximum/minimum over the spot locations.
# It also supports selecting a specific spot (TOP, MID, BOT) directly.
# This example selects the maximum value over all spots for each node and then requests
# the elemental location that implies averaging over all nodes in an element.
# Using the :func:`.get_ply_wise_data` function has the advantage that all the averaging and
# filtering is done on the server side.
=======
# This function supports different reduction strategies such as computing the average,
# maximum, or minimum over the spot locations.
# It also supports selecting a specific spot (TOP, MID, BOT) directly.
# This example selects the maximum value over all spots for each node and then requests
# the elemental location, which implies averaging over all nodes in an element.
# Using the :func:`.get_ply_wise_data` function has the advantage that all the averaging
# and filtering is done on the server side.
>>>>>>> 945afc93
if version_equal_or_later(server, "8.0"):
    elemental_max = get_ply_wise_data(
        field=stress_field,
        ply_name="P1L1__ud_patch ns1",
        mesh=composite_model.get_mesh(),
        component=Sym3x3TensorComponent.TENSOR11,
<<<<<<< HEAD
        spot_reduction_strategy=SpotReductionStrategy.MAX,
=======
        reduction_strategy=ReductionStrategy.MAX,
>>>>>>> 945afc93
        requested_location=dpf.locations.elemental,
    )

    composite_model.get_mesh().plot(elemental_max)


# %%
# Generic client-side filtering
# ~~~~~~~~~~~~~~~~~~~~~~~~~~~~~
# This example shows how to filter data by layer, spot, and node using the generic filtering on
# the client side.
<<<<<<< HEAD
# It plots stress values in the material direction for the first node and top spot.
=======
# This code plots stress values in the material direction for the first node and top spot.
>>>>>>> 945afc93

# %%
# Get element information for all elements and show the first one as an example.
element_ids = stress_field.scoping.ids
element_infos = [composite_model.get_element_info(element_id) for element_id in element_ids]
element_infos[0]

# %%
# Get filtered data
component = Sym3x3TensorComponent.TENSOR11
result_field = dpf.field.Field(location=dpf.locations.elemental, nature=dpf.natures.scalar)
with result_field.as_local_field() as local_result_field:
    element_ids = stress_field.scoping.ids
    for element_id in element_ids:
        stress_data = stress_field.get_entity_data_by_id(element_id)
        element_info = composite_model.get_element_info(element_id)
        assert element_info is not None
        selected_indices = get_selected_indices(
            element_info, layers=[element_info.n_layers - 1], nodes=[0], spots=[Spot.TOP]
        )

        value = stress_data[selected_indices][:, component]
        local_result_field.append(value, element_id)

composite_model.get_mesh().plot(result_field)


# %%
# Filter by material
# ~~~~~~~~~~~~~~~~~~~~~
# Loop over all elements and get the maximum stress in the material direction
# for all plies that have a specific UD material.

ud_material_id = composite_model.material_names["Epoxy Carbon UD (230 GPa) Prepreg"]
component = Sym3x3TensorComponent.TENSOR11

material_result_field = dpf.field.Field(location=dpf.locations.elemental, nature=dpf.natures.scalar)
with material_result_field.as_local_field() as local_result_field:
    element_ids = stress_field.scoping.ids

    for element_id in element_ids:
        element_info = composite_model.get_element_info(element_id)
        assert element_info is not None
        if ud_material_id in element_info.dpf_material_ids:
            stress_data = stress_field.get_entity_data_by_id(element_id)
            selected_indices = get_selected_indices_by_dpf_material_ids(
                element_info, [ud_material_id]
            )

            value = np.max(stress_data[selected_indices][:, component])
            local_result_field.append([value], element_id)

composite_model.get_mesh().plot(material_result_field)

# %%
# Filter by analysis ply on the client side
# ~~~~~~~~~~~~~~~~~~~~~~~~~~~~~~~~~~~~~~~~~
# Loop over all elements that contain a given ply and plot the maximum stress value
# in the material direction in this ply.
component = Sym3x3TensorComponent.TENSOR11

analysis_ply_info_provider = AnalysisPlyInfoProvider(
    mesh=composite_model.get_mesh(), name="P1L1__ud_patch ns1"
)

ply_result_field = dpf.field.Field(location=dpf.locations.elemental, nature=dpf.natures.scalar)
with ply_result_field.as_local_field() as local_result_field:
    element_ids = analysis_ply_info_provider.property_field.scoping.ids

    for element_id in element_ids:
        stress_data = stress_field.get_entity_data_by_id(element_id)
        element_info = composite_model.get_element_info(element_id)
        assert element_info is not None
        selected_indices = get_selected_indices_by_analysis_ply(
            analysis_ply_info_provider, element_info
        )

        value = np.max(stress_data[selected_indices][:, component])
        local_result_field.append([value], element_id)


composite_model.get_mesh().plot(ply_result_field)<|MERGE_RESOLUTION|>--- conflicted
+++ resolved
@@ -4,17 +4,7 @@
 Filter result data by different criteria
 ----------------------------------------
 
-<<<<<<< HEAD
 This example shows how you can use data filtering for custom postprocessing of
-layered composites. You can filter strains and stresses by material, layer, or
-analysis ply. Filtering by analysis ply is implemented on the server side and
-exposed with the :func:`.get_ply_wise_data` function. In this case, the data is
-filtered (and reduced) on the server side, and only the resulting field is returned
-to the client. This is the recommended way to filter data if possible.
-For more complex filtering, the data is transferred to the client side and filtered
-using NumPy functionality.
-=======
-This example shows how data filtering can be used for custom postprocessing of
 layered composites. You can filter strains and stresses by material, layer, or
 analysis ply. Filtering by analysis ply is implemented on the server side and
 exposed with the :func:`.get_ply_wise_data` function. In this case, the data is
@@ -22,7 +12,6 @@
 to the client. This is the recommended way to filter data if possible.
 For more complex filtering, the data is transferred to the client side and filtered
 using numpy functionality.
->>>>>>> 945afc93
 The examples show filtering data by layer, spot, and node, as well as material
 or analysis ply ID. To learn more about how layered result data is organized,
 see :ref:`select_indices`.
@@ -42,11 +31,7 @@
 from ansys.dpf.composites.constants import Spot, Sym3x3TensorComponent
 from ansys.dpf.composites.example_helper import get_continuous_fiber_example_files
 from ansys.dpf.composites.layup_info import AnalysisPlyInfoProvider, get_all_analysis_ply_names
-<<<<<<< HEAD
 from ansys.dpf.composites.ply_wise_data import SpotReductionStrategy, get_ply_wise_data
-=======
-from ansys.dpf.composites.ply_wise_data import ReductionStrategy, get_ply_wise_data
->>>>>>> 945afc93
 from ansys.dpf.composites.select_indices import (
     get_selected_indices,
     get_selected_indices_by_analysis_ply,
@@ -84,15 +69,6 @@
 
 # %%
 # The easiest way to filter data by analysis ply is to use the :func:`.get_ply_wise_data` function.
-<<<<<<< HEAD
-# This function supports different reduction strategies such as computing the average
-# or maximum/minimum over the spot locations.
-# It also supports selecting a specific spot (TOP, MID, BOT) directly.
-# This example selects the maximum value over all spots for each node and then requests
-# the elemental location that implies averaging over all nodes in an element.
-# Using the :func:`.get_ply_wise_data` function has the advantage that all the averaging and
-# filtering is done on the server side.
-=======
 # This function supports different reduction strategies such as computing the average,
 # maximum, or minimum over the spot locations.
 # It also supports selecting a specific spot (TOP, MID, BOT) directly.
@@ -100,18 +76,13 @@
 # the elemental location, which implies averaging over all nodes in an element.
 # Using the :func:`.get_ply_wise_data` function has the advantage that all the averaging
 # and filtering is done on the server side.
->>>>>>> 945afc93
 if version_equal_or_later(server, "8.0"):
     elemental_max = get_ply_wise_data(
         field=stress_field,
         ply_name="P1L1__ud_patch ns1",
         mesh=composite_model.get_mesh(),
         component=Sym3x3TensorComponent.TENSOR11,
-<<<<<<< HEAD
-        spot_reduction_strategy=SpotReductionStrategy.MAX,
-=======
-        reduction_strategy=ReductionStrategy.MAX,
->>>>>>> 945afc93
+        reduction_strategy=SpotReductionStrategy.MAX,
         requested_location=dpf.locations.elemental,
     )
 
@@ -123,11 +94,7 @@
 # ~~~~~~~~~~~~~~~~~~~~~~~~~~~~~
 # This example shows how to filter data by layer, spot, and node using the generic filtering on
 # the client side.
-<<<<<<< HEAD
-# It plots stress values in the material direction for the first node and top spot.
-=======
 # This code plots stress values in the material direction for the first node and top spot.
->>>>>>> 945afc93
 
 # %%
 # Get element information for all elements and show the first one as an example.
