--- conflicted
+++ resolved
@@ -2,11 +2,7 @@
 description = Default tox environments list
 envlist =
     style,{py3.7,py3.8,py3.9,py3.10}{,-coverage},doc-{windows,linux}
-<<<<<<< HEAD
-skip_missing_interpreters = true
-=======
 skip_missing_interpreters = false
->>>>>>> aaa09477
 isolated_build = true
 
 [gh-actions]
@@ -52,11 +48,7 @@
 basepython =
  python3.7
 commands =poetry install -E docs
-<<<<<<< HEAD
-    poetry run sphinx-build -d "{toxworkdir}/doc_doctree" doc/source "{toxworkdir}/doc_out" --color -vW -bhtml
-=======
     poetry run sphinx-build -d "{toxworkdir}/doc_doctree" doc/source "{toxworkdir}/doc_out" --color -bhtml
->>>>>>> aaa09477
 
 [testenv:doc-linux]
 description = Check if documentation generates properly
@@ -64,14 +56,10 @@
 basepython =
  python3.7
 commands =poetry install -E docs
-<<<<<<< HEAD
-    xvfb-run poetry run sphinx-build -d "{toxworkdir}/doc_doctree" doc/source "{toxworkdir}/doc_out" --color -vW -bhtml
-=======
     xvfb-run poetry run sphinx-build -d "{toxworkdir}/doc_doctree" doc/source "{toxworkdir}/doc_out" --color -vW -bhtml
 
 [testenv:dev]
 description = Environment with all the dependencies. Can be used for development.
 basepython =
  python3.7
-commands =poetry install -E all
->>>>>>> aaa09477
+commands =poetry install -E all