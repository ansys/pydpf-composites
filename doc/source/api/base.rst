--- conflicted
+++ resolved
@@ -12,8 +12,4 @@
     CompositeDataSources
     MaterialOperators
     ContinuousFiberCompositesFiles
-<<<<<<< HEAD
-    get_composite_files_from_result_folder
-=======
-    get_composite_files_from_workbench_result_folder
->>>>>>> 9ebfcfbe
+    get_composite_files_from_workbench_result_folder