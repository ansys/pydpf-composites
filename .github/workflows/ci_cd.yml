name: GitHub CI
on:
  schedule:
    - cron: '0 0 * * *'
  pull_request:
  push:
    tags:
      - "*"
    branches:
      - main

env:
  MAIN_PYTHON_VERSION: '3.9'
  ANSYS_VERSION: '231'
  PACKAGE_NAME: 'ansys-dpf-composites'
  DOCUMENTATION_CNAME: 'composites.dpf.docs.pyansys.com'
  PYDPF_COMPOSITES_DOCKER_CONTAINER_PORT: "21002"

concurrency:
  group: ${{ github.workflow }}-${{ github.ref }}
  cancel-in-progress: true

jobs:

  code-style:
    name: "Code style"
    runs-on: ubuntu-latest
    steps:
      - uses: pyansys/actions/code-style@v3
        with:
          python-version: ${{ env.MAIN_PYTHON_VERSION }}

  doc-style:
    name: "Documentation style"
    runs-on: ubuntu-latest
    steps:
      - uses: pyansys/actions/doc-style@v3
        with:
          token: ${{ secrets.GITHUB_TOKEN }}

  tests:
    name: "Tests and coverage"
    runs-on: ${{ matrix.os }}
    needs: [code-style]
    strategy:
      matrix:
        # We can't test on windows because it is not possible to run linux
        # docker images on the windows agents. See the issue
        # https://github.com/actions/runner-images/issues/1143
        os: [ubuntu-latest]
        python-version: ['3.7', '3.8', '3.9', '3.10']
      fail-fast: false
    steps:
<<<<<<< HEAD

      - name: "Install OS packages"
        run: |
          sudo apt update
          sudo apt-get install pandoc xvfb

      - name: "Login in Github Container registry"
=======
      - name: Login in Github Container registry
>>>>>>> f9632d9c
        uses: docker/login-action@v1
        with:
          registry: ghcr.io
          username: ${{ github.actor }}
          password: ${{ secrets.GITHUB_TOKEN }}

      - name: "Pull and start dpf container"
        run:  |
          docker pull ghcr.io/pyansys/pydpf-composites:${{ env.ANSYS_VERSION }}

      - name: "Checkout the project"
        uses: actions/checkout@v3

      - name: "Set up Python ${{ matrix.python-version }}"
        uses: actions/setup-python@v4
        with:
          python-version: ${{ matrix.python-version }}

      - name: "Install Python dependencies"
        run: |
<<<<<<< HEAD
          # Use dev version of poetry because the stable version fails to resolve all dependencies
          python -m pip install --upgrade pip poetry tox tox-gh-actions
=======
          python -m pip install --upgrade pip tox tox-gh-actions
          python -m pip install --upgrade poetry
>>>>>>> f9632d9c

      - name: "Test with tox"
        # Only the tox environment specified in the tox.ini gh-actions is run
        run: |
          tox

      - name: "Upload server output"
        if: always()
        uses: actions/upload-artifact@v2
        with:
          name: server_output
          path: tests/logs/*_log_*.txt
          retention-days: 7

<<<<<<< HEAD
  doc-build:
    name: "Documentation build"
=======
  tests_minimal_version:
    name: test_with_minimal_required_version

    runs-on: ubuntu-latest

    steps:
      - name: Login in Github Container registry
        uses: docker/login-action@v1
        with:
          registry: ghcr.io
          username: ${{ github.actor }}
          password: ${{ secrets.GITHUB_TOKEN }}
      - name: pull and start dpf container
        run: |
          docker pull ghcr.io/pyansys/pydpf-composites:${{ env.ANSYS_VERSION }}
      - uses: actions/checkout@v3
      - name: Set up Python
        uses: actions/setup-python@v4
        with:
          python-version: 3.7
      - name: Install dependencies
        run: |
          python -m pip install --upgrade pip tox tox-gh-actions
          python -m pip install --upgrade poetry

      - name: Test with tox
        run: tox -e test-minimal

  docs:
    name: Documentation
>>>>>>> f9632d9c
    runs-on: ubuntu-latest
    needs: [doc-style]
    steps:

      - name: "Install OS packages"
        run: |
          sudo apt update
          sudo apt-get install pandoc xvfb

      - name: "Login in Github Container registry"
        uses: docker/login-action@v1
        with:
          registry: ghcr.io
          username: pyansys-ci-bot
          password: ${{ secrets.PYANSYS_CI_BOT_PACKAGE_TOKEN }}

      - name: "Pull and start dpf container"
        run: |
          docker pull ghcr.io/pyansys/pydpf-composites:${{ env.ANSYS_VERSION }}
          docker run -d --restart always -p 21002:50052 ghcr.io/pyansys/pydpf-composites:${{ env.ANSYS_VERSION }}

      - name: "Checkout the project"
        uses: actions/checkout@v3

      - name: "Set up Python ${{ env.MAIN_PYTHON_VERSION }}"
        uses: actions/setup-python@v4
        with:
          python-version: ${{ env.MAIN_PYTHON_VERSION }}

      - name: "Install Python dependencies"
        run: |
<<<<<<< HEAD
          # Use dev version of poetry because the stable version fails to resolve all dependencies
          python -m pip install --upgrade pip poetry tox

      - name: "Generate the documentation with tox"
=======
          python -m pip install --upgrade pip tox
          python -m pip install --upgrade poetry
      - name: Generate the documentation with tox
>>>>>>> f9632d9c
        run: | 
          tox -e doc-linux

      - name: "Upload HTML Documentation"
        uses: actions/upload-artifact@v2
        with:
          name: documentation-html
          path: .tox/doc_out/
          retention-days: 7

  build-package:
    name: "Build package"
    runs-on: ubuntu-latest
    needs: [doc-build, tests]
    steps:
      - name: "Checkout the project"
        uses: actions/checkout@v3

      - name: "Set up Python ${{ env.MAIN_PYTHON_VERSION }}"
        uses: actions/setup-python@v4
        with:
          python-version: ${{ env.MAIN_PYTHON_VERSION }}

      - name: "Install Python dependencies"
        run: |
          # Use dev version of poetry because the stable version fails to resolve all dependencies
          python -m pip install --upgrade pip poetry
          poetry install -E build

      - name: "Build library artifacts"
        run: |
          poetry build
          poetry run python -m twine check dist/*

  doc-deploy-dev:
    name: "Deploy development documentation"
    if: github.ref == 'refs/heads/main'
    runs-on: ubuntu-latest
    needs: [build-package]
    steps:
      - uses: pyansys/actions/doc-deploy-dev@v3
        with:
          cname: ${{ env.DOCUMENTATION_CNAME }}
          token: ${{ secrets.GITHUB_TOKEN }}

  release:
    name: "Release project"
    if: github.event_name == 'push' && contains(github.ref, 'refs/tags')
    needs: [build-package]
    runs-on: ubuntu-latest
    steps:

      - name: "Release to the private PyPI repository"
        uses: pyansys/actions/release-pypi-private@v3
        with:
          library-name: ${{ env.PACKAGE_NAME }}
          twine-username: "__token__"
          twine-token: ${{ secrets.PYANSYS_PYPI_PRIVATE_PAT }}

      - name: "Release to the public PyPI repository"
        uses: pyansys/actions/release-pypi-public@v3
        with:
          library-name: ${{ env.PACKAGE_NAME }}
          twine-username: "__token__"
          twine-token: ${{ secrets.PYPI_TOKEN }}

      - name: "Release to GitHub"
        uses: pyansys/actions/release-github@v3
        with:
          library-name: ${{ env.PACKAGE_NAME }}

  doc-deploy-stable:
    name: "Deploy stable documentation"
    runs-on: ubuntu-latest
    needs: [release]
    if: github.event_name == 'push' && contains(github.ref, 'refs/tags')
    steps:
      - uses: pyansys/actions/doc-deploy-stable@v3
        with:
          cname: ${{ env.DOCUMENTATION_CNAME }}
          token: ${{ secrets.GITHUB_TOKEN }}<|MERGE_RESOLUTION|>--- conflicted
+++ resolved
@@ -41,7 +41,7 @@
   tests:
     name: "Tests and coverage"
     runs-on: ${{ matrix.os }}
-    needs: [code-style]
+    needs: []
     strategy:
       matrix:
         # We can't test on windows because it is not possible to run linux
@@ -51,17 +51,7 @@
         python-version: ['3.7', '3.8', '3.9', '3.10']
       fail-fast: false
     steps:
-<<<<<<< HEAD
-
-      - name: "Install OS packages"
-        run: |
-          sudo apt update
-          sudo apt-get install pandoc xvfb
-
       - name: "Login in Github Container registry"
-=======
-      - name: Login in Github Container registry
->>>>>>> f9632d9c
         uses: docker/login-action@v1
         with:
           registry: ghcr.io
@@ -82,13 +72,7 @@
 
       - name: "Install Python dependencies"
         run: |
-<<<<<<< HEAD
-          # Use dev version of poetry because the stable version fails to resolve all dependencies
           python -m pip install --upgrade pip poetry tox tox-gh-actions
-=======
-          python -m pip install --upgrade pip tox tox-gh-actions
-          python -m pip install --upgrade poetry
->>>>>>> f9632d9c
 
       - name: "Test with tox"
         # Only the tox environment specified in the tox.ini gh-actions is run
@@ -103,13 +87,8 @@
           path: tests/logs/*_log_*.txt
           retention-days: 7
 
-<<<<<<< HEAD
-  doc-build:
-    name: "Documentation build"
-=======
   tests_minimal_version:
-    name: test_with_minimal_required_version
-
+    name: "Test with lower-bound dependency versions"
     runs-on: ubuntu-latest
 
     steps:
@@ -129,19 +108,15 @@
           python-version: 3.7
       - name: Install dependencies
         run: |
-          python -m pip install --upgrade pip tox tox-gh-actions
-          python -m pip install --upgrade poetry
+          python -m pip install --upgrade pip tox tox-gh-actions poetry
 
       - name: Test with tox
         run: tox -e test-minimal
 
-  docs:
-    name: Documentation
->>>>>>> f9632d9c
-    runs-on: ubuntu-latest
-    needs: [doc-style]
-    steps:
-
+  doc-build:
+    name: "Documentation build"
+    runs-on: ubuntu-latest
+    steps:
       - name: "Install OS packages"
         run: |
           sudo apt update
@@ -169,17 +144,10 @@
 
       - name: "Install Python dependencies"
         run: |
-<<<<<<< HEAD
-          # Use dev version of poetry because the stable version fails to resolve all dependencies
           python -m pip install --upgrade pip poetry tox
 
       - name: "Generate the documentation with tox"
-=======
-          python -m pip install --upgrade pip tox
-          python -m pip install --upgrade poetry
-      - name: Generate the documentation with tox
->>>>>>> f9632d9c
-        run: | 
+        run: |
           tox -e doc-linux
 
       - name: "Upload HTML Documentation"
@@ -192,7 +160,7 @@
   build-package:
     name: "Build package"
     runs-on: ubuntu-latest
-    needs: [doc-build, tests]
+    needs: [doc-style, doc-build, code-style, tests, tests_minimal_version]
     steps:
       - name: "Checkout the project"
         uses: actions/checkout@v3
