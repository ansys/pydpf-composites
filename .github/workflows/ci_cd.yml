name: GitHub CI
on:
  schedule:
    - cron: '0 0 * * *'
  pull_request:
  push:
    tags:
      - "*"
    branches:
      - main
  workflow_dispatch:
    inputs:

env:
  MAIN_PYTHON_VERSION: '3.13'
  CONTAINER_TAG: 'latest'
  PACKAGE_NAME: 'ansys-dpf-composites'
  DOCUMENTATION_CNAME: 'composites.dpf.docs.pyansys.com'
  PYDPF_COMPOSITES_DOCKER_CONTAINER_PORT: "50052"

concurrency:
  group: ${{ github.workflow }}-${{ github.ref }}
  cancel-in-progress: true

jobs:

  build-wheelhouse:
    name: "Build wheelhouse for latest Python versions"
    runs-on: ${{ matrix.os }}
    strategy:
      matrix:
          os: [ubuntu-latest, windows-latest]
          python-version: ['3.10', '3.11', '3.12', '3.13']
    steps:
      - name: "Build a wheelhouse of the Python library"
        uses: ansys/actions/build-wheelhouse@fix/build-wheelhouse-poetry
        with:
          library-name: "ansys-dpf-composites"
          operating-system: ${{ matrix.os }}
          python-version: ${{ matrix.python-version }}
<<<<<<< HEAD
=======

  doc-deploy-dev:
    name: "Deploy development documentation"
    if: github.ref == 'refs/heads/main'
    runs-on: ubuntu-latest
    needs: [build-library, build-wheelhouse]
    steps:
      - uses: ansys/actions/doc-deploy-dev@v9
        with:
          cname: ${{ env.DOCUMENTATION_CNAME }}
          token: ${{ secrets.PYANSYS_CI_BOT_TOKEN }}
          force-orphan: false
          bot-user: ${{ secrets.PYANSYS_CI_BOT_USERNAME }}
          bot-email: ${{ secrets.PYANSYS_CI_BOT_EMAIL }}

  release:
    name: "Release project"
    if: github.event_name == 'push' && contains(github.ref, 'refs/tags/v')
    needs: [build-library, build-wheelhouse]
    runs-on: ubuntu-latest
    steps:

      - name: "Release to the public PyPI repository"
        uses: ansys/actions/release-pypi-public@v9
        with:
          library-name: ${{ env.PACKAGE_NAME }}
          twine-username: "__token__"
          twine-token: ${{ secrets.PYPI_TOKEN }}

      - name: "Release to GitHub"
        uses: ansys/actions/release-github@v9
        with:
          library-name: ${{ env.PACKAGE_NAME }}
          token: ${{ secrets.GITHUB_TOKEN }}

  doc-deploy-stable:
    name: "Deploy stable documentation"
    runs-on: ubuntu-latest
    needs: [release]
    if: github.event_name == 'push' && contains(github.ref, 'refs/tags/v')
    steps:
      - uses: ansys/actions/doc-deploy-stable@v9
        with:
          cname: ${{ env.DOCUMENTATION_CNAME }}
          token: ${{ secrets.PYANSYS_CI_BOT_TOKEN }}
          force-orphan: false
          bot-user: ${{ secrets.PYANSYS_CI_BOT_USERNAME }}
          bot-email: ${{ secrets.PYANSYS_CI_BOT_EMAIL }}
>>>>>>> 5945bfbe
<|MERGE_RESOLUTION|>--- conflicted
+++ resolved
@@ -33,59 +33,8 @@
           python-version: ['3.10', '3.11', '3.12', '3.13']
     steps:
       - name: "Build a wheelhouse of the Python library"
-        uses: ansys/actions/build-wheelhouse@fix/build-wheelhouse-poetry
+        uses: ansys/actions/build-wheelhouse@feat/add-sbom-to-wheelhouse-action
         with:
           library-name: "ansys-dpf-composites"
           operating-system: ${{ matrix.os }}
-          python-version: ${{ matrix.python-version }}
-<<<<<<< HEAD
-=======
-
-  doc-deploy-dev:
-    name: "Deploy development documentation"
-    if: github.ref == 'refs/heads/main'
-    runs-on: ubuntu-latest
-    needs: [build-library, build-wheelhouse]
-    steps:
-      - uses: ansys/actions/doc-deploy-dev@v9
-        with:
-          cname: ${{ env.DOCUMENTATION_CNAME }}
-          token: ${{ secrets.PYANSYS_CI_BOT_TOKEN }}
-          force-orphan: false
-          bot-user: ${{ secrets.PYANSYS_CI_BOT_USERNAME }}
-          bot-email: ${{ secrets.PYANSYS_CI_BOT_EMAIL }}
-
-  release:
-    name: "Release project"
-    if: github.event_name == 'push' && contains(github.ref, 'refs/tags/v')
-    needs: [build-library, build-wheelhouse]
-    runs-on: ubuntu-latest
-    steps:
-
-      - name: "Release to the public PyPI repository"
-        uses: ansys/actions/release-pypi-public@v9
-        with:
-          library-name: ${{ env.PACKAGE_NAME }}
-          twine-username: "__token__"
-          twine-token: ${{ secrets.PYPI_TOKEN }}
-
-      - name: "Release to GitHub"
-        uses: ansys/actions/release-github@v9
-        with:
-          library-name: ${{ env.PACKAGE_NAME }}
-          token: ${{ secrets.GITHUB_TOKEN }}
-
-  doc-deploy-stable:
-    name: "Deploy stable documentation"
-    runs-on: ubuntu-latest
-    needs: [release]
-    if: github.event_name == 'push' && contains(github.ref, 'refs/tags/v')
-    steps:
-      - uses: ansys/actions/doc-deploy-stable@v9
-        with:
-          cname: ${{ env.DOCUMENTATION_CNAME }}
-          token: ${{ secrets.PYANSYS_CI_BOT_TOKEN }}
-          force-orphan: false
-          bot-user: ${{ secrets.PYANSYS_CI_BOT_USERNAME }}
-          bot-email: ${{ secrets.PYANSYS_CI_BOT_EMAIL }}
->>>>>>> 5945bfbe
+          python-version: ${{ matrix.python-version }}