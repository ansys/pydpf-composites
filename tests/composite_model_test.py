import os
import pathlib

import ansys.dpf.core as dpf
import pytest

from ansys.dpf.composites import MaterialProperty
from ansys.dpf.composites.composite_data_sources import (
    CompositeDefinitionFiles,
<<<<<<< HEAD
    get_composite_files_from_result_folder,
=======
    get_composite_files_from_workbench_result_folder,
>>>>>>> 9ebfcfbe
)
from ansys.dpf.composites.composite_model import CompositeModel, CompositeScope
from ansys.dpf.composites.enums import LayerProperty
from ansys.dpf.composites.example_helper.example_helper import (
    upload_continuous_fiber_composite_files_to_server,
)
from ansys.dpf.composites.failure_criteria import CombinedFailureCriterion, MaxStressCriterion
from ansys.dpf.composites.layup_info import get_analysis_ply_index_to_name_map

from .helper import ContinuousFiberCompositesFiles, Timer


def get_data_files():
    # Using lightweight data for unit tests. Replace by get_ger_data_data_files
    # for actual performance tests
    # return get_ger_data_files()
    return get_dummy_data_files()


def get_assembly_data_files():
    TEST_DATA_ROOT_DIR = pathlib.Path(__file__).parent / "data" / "assembly"

    rst_path = TEST_DATA_ROOT_DIR / "file.rst"
    h5_path = TEST_DATA_ROOT_DIR / "ACPCompositeDefinitions.h5"
    solid_definitions = TEST_DATA_ROOT_DIR / "ACPSolidModel_SM.h5"
    mapping_shell_path = TEST_DATA_ROOT_DIR / "ACPCompositeDefinitions.mapping"
    mapping_solid_path = TEST_DATA_ROOT_DIR / "ACPSolidModel_SM.mapping"

    material_path = TEST_DATA_ROOT_DIR / "material.engd"
    return ContinuousFiberCompositesFiles(
        rst=rst_path,
        composite={
            "shell": CompositeDefinitionFiles(definition=h5_path, mapping=mapping_shell_path),
            "solid": CompositeDefinitionFiles(
                definition=solid_definitions, mapping=mapping_solid_path
            ),
        },
        engineering_data=material_path,
    )


def get_dummy_data_files():
    TEST_DATA_ROOT_DIR = pathlib.Path(__file__).parent / "data" / "shell"

    rst_path = os.path.join(TEST_DATA_ROOT_DIR, "shell.rst")
    h5_path = os.path.join(TEST_DATA_ROOT_DIR, "ACPCompositeDefinitions.h5")
    material_path = os.path.join(TEST_DATA_ROOT_DIR, "material.engd")
    return ContinuousFiberCompositesFiles(
        rst=rst_path,
        composite={"shell": CompositeDefinitionFiles(definition=h5_path)},
        engineering_data=material_path,
    )


def get_test_data(dpf_server):
    files = get_data_files()
    rst_path = dpf.upload_file_in_tmp_folder(files.rst, server=dpf_server)

    rst_data_source = dpf.DataSources(rst_path)

    strain_operator = dpf.Operator("EPEL")
    strain_operator.inputs.data_sources(rst_data_source)
    strain_operator.inputs.bool_rotate_to_global(False)

    fields_container = strain_operator.get_output(output_type=dpf.types.fields_container)
    field = fields_container[0]
    return field


def test_basic_functionality_of_composite_model(dpf_server):
    timer = Timer()

    files = get_data_files()
    files = upload_continuous_fiber_composite_files_to_server(data_files=files, server=dpf_server)
    timer.add("After Upload files")

    composite_model = CompositeModel(files, server=dpf_server)
    timer.add("After Setup model")

    combined_failure_criterion = CombinedFailureCriterion(
        "max stress", failure_criteria=[MaxStressCriterion()]
    )

    failure_output = composite_model.evaluate_failure_criteria(
        combined_criteria=combined_failure_criterion,
        composite_scope=CompositeScope(),
    )

    properyt_dict = composite_model.get_constant_property_dict([MaterialProperty.Stress_Limits_Xt])

    timer.add("After get property dict")

    element_infos = [
        composite_model.get_element_info(element_id)
        for element_id in composite_model.get_mesh().elements.scoping.ids
    ]
    get_analysis_ply_index_to_name_map(composite_model.get_mesh())

    timer.add("After getting element_info")

    expected_values = {
        LayerProperty.shear_angles: [0, 0, 0, 0, 0, 0],
        LayerProperty.angles: [45, 0, 0, 0, 0, 45],
        LayerProperty.thicknesses: [0.00025, 0.0002, 0.0002, 0.005, 0.0002, 0.00025],
    }
    element_id = 1
    for layer_property, value in expected_values.items():
        composite_model.get_property_for_all_layers(layer_property, element_id)

    assert composite_model.get_element_laminate_offset(element_id) == -0.00305
    analysis_ply_ids = [
        "P1L1__woven_45",
        "P1L1__ud_patch ns1",
        "P1L1__ud",
        "P1L1__core",
        "P1L1__ud.2",
        "P1L1__woven_45.2",
    ]
    assert composite_model.get_analysis_plies(element_id) == analysis_ply_ids

    assert composite_model.core_model is not None
    assert composite_model.get_mesh() is not None
    assert composite_model.data_sources is not None
    sampling_point = composite_model.get_sampling_point(
        combined_criteria=combined_failure_criterion, element_id=1
    )

    assert [ply["id"] for ply in sampling_point.analysis_plies] == analysis_ply_ids

    timer.add("After getting properties")

    timer.summary()


def test_assembly_model(dpf_server):
    timer = Timer()

<<<<<<< HEAD
    files = get_composite_files_from_result_folder(
=======
    files = get_composite_files_from_workbench_result_folder(
>>>>>>> 9ebfcfbe
        pathlib.Path(__file__).parent / "data" / "workflow_example"
    )

    solid_label = "Setup 3_solid"
    shell_label = "Setup 4_shell"

    files = upload_continuous_fiber_composite_files_to_server(data_files=files, server=dpf_server)
    timer.add("After Upload files")

    composite_model = CompositeModel(files, server=dpf_server)
    timer.add("After Setup model")

    combined_failure_criterion = CombinedFailureCriterion(
        "max strain & max stress", failure_criteria=[MaxStressCriterion()]
    )

    failure_output = composite_model.evaluate_failure_criteria(
        combined_criteria=combined_failure_criterion,
        composite_scope=CompositeScope(),
    )
    timer.add("After get failure output")

    expected_output = {
        1: 1.11311715,
        2: 1.11311715,
        5: 1.85777034,
        6: 1.85777034,
        7: 0.0,
        8: 0.0,
        9: 0.62122959,
        10: 0.62122959,
    }

    for element_id, expected_value in expected_output.items():
        assert failure_output[1].get_entity_data_by_id(element_id) == pytest.approx(expected_value)

    properyt_dict = composite_model.get_constant_property_dict(
        [MaterialProperty.Stress_Limits_Xt], composite_definition_label=solid_label
    )
    timer.add("After get property dict")

    assert properyt_dict[2][MaterialProperty.Stress_Limits_Xt] == pytest.approx(513000000.0)

    expected_element_info = {
        solid_label: {"element_ids": [5, 6, 7, 8, 9, 10], "element_type": 190},
        shell_label: {"element_ids": [1, 2], "element_type": 181},
    }

    for composite_label in composite_model.composite_definition_labels:
        expected = expected_element_info[composite_label]
        all_layered_elements = (
            composite_model.get_all_layered_element_ids_for_composite_definition_label(
                composite_label
            )
        )
        assert set(all_layered_elements) == set(expected["element_ids"])
        for element_id in all_layered_elements:
            element_info = composite_model.get_element_info(element_id, composite_label)
            assert element_info.is_layered
            assert element_info.element_type == expected["element_type"]

    assert len(get_analysis_ply_index_to_name_map(composite_model.get_mesh(shell_label))) == 5
    assert len(get_analysis_ply_index_to_name_map(composite_model.get_mesh(solid_label))) == 6

    timer.add("After getting element_info")

    expected_values_shell = {
        LayerProperty.shear_angles: [0, 0, 0, 0, 0],
        LayerProperty.angles: [45, 0, 0, 0, 45],
        LayerProperty.thicknesses: [0.00025, 0.0002, 0.005, 0.0002, 0.00025],
    }

    expected_values_solid = {
        LayerProperty.shear_angles: [0, 0, 0],
        LayerProperty.angles: [45, 0, 0],
        LayerProperty.thicknesses: [0.00025, 0.0002, 0.0002],
    }

    shell_element_id = 1
    for layer_property, value in expected_values_shell.items():
        assert value == pytest.approx(
            composite_model.get_property_for_all_layers(
                layer_property, shell_element_id, shell_label
            )
        )

    solid_element_id = 5
    for layer_property, value in expected_values_solid.items():
        assert value == pytest.approx(
            composite_model.get_property_for_all_layers(
                layer_property, solid_element_id, solid_label
            )
        )

    assert composite_model.get_element_laminate_offset(shell_element_id, shell_label) == -0.00295
    analysis_ply_ids_shell = [
        "P1L1__woven_45",
        "P1L1__ud",
        "P1L1__core",
        "P1L1__ud.2",
        "P1L1__woven_45.2",
    ]

    assert (
        composite_model.get_analysis_plies(shell_element_id, shell_label) == analysis_ply_ids_shell
    )

    assert composite_model.core_model is not None
    assert composite_model.get_mesh(shell_label) is not None
    assert composite_model.get_mesh(solid_label) is not None
    assert composite_model.data_sources is not None
    sampling_point = composite_model.get_sampling_point(
        combined_criteria=combined_failure_criterion,
        element_id=shell_element_id,
        composite_definition_label=shell_label,
    )

    assert [ply["id"] for ply in sampling_point.analysis_plies] == analysis_ply_ids_shell

    assert composite_model.get_element_laminate_offset(
        solid_element_id, solid_label
    ) == pytest.approx(0.0)
    analysis_ply_ids_solid = [
        "P1L1__woven_45",
        "P1L1__ud_patch ns1",
        "P1L1__ud",
    ]

    assert (
        composite_model.get_analysis_plies(solid_element_id, solid_label) == analysis_ply_ids_solid
    )

    timer.add("After getting properties")

    timer.summary()<|MERGE_RESOLUTION|>--- conflicted
+++ resolved
@@ -7,11 +7,7 @@
 from ansys.dpf.composites import MaterialProperty
 from ansys.dpf.composites.composite_data_sources import (
     CompositeDefinitionFiles,
-<<<<<<< HEAD
-    get_composite_files_from_result_folder,
-=======
     get_composite_files_from_workbench_result_folder,
->>>>>>> 9ebfcfbe
 )
 from ansys.dpf.composites.composite_model import CompositeModel, CompositeScope
 from ansys.dpf.composites.enums import LayerProperty
@@ -149,11 +145,7 @@
 def test_assembly_model(dpf_server):
     timer = Timer()
 
-<<<<<<< HEAD
-    files = get_composite_files_from_result_folder(
-=======
     files = get_composite_files_from_workbench_result_folder(
->>>>>>> 9ebfcfbe
         pathlib.Path(__file__).parent / "data" / "workflow_example"
     )
 
