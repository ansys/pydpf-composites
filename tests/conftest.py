from __future__ import annotations

from collections import namedtuple
from contextlib import closing
import os
import pathlib
import socket
import subprocess
import sys
from types import MappingProxyType
from typing import Mapping
import uuid

import ansys.dpf.core as dpf
import pytest

from ansys.dpf.composites.server_helpers._connect_to_or_start_server import (
    _try_until_timeout,
    _wait_until_server_is_up,
)
from ansys.dpf.composites.server_helpers._load_plugin import load_composites_plugin

TEST_ROOT_DIR = pathlib.Path(__file__).parent

PORT_OPTION_KEY = "--port"
ANSYS_PATH_OPTION_KEY = "--ansys-path"
LICENSE_SERVER_OPTION_KEY = "--license-server"
ANSYSLMD_LICENSE_FILE_KEY = "ANSYSLMD_LICENSE_FILE"


def pytest_addoption(parser: pytest.Parser) -> None:
    """Add command-line options to pytest."""

    parser.addoption(
        PORT_OPTION_KEY,
        action="store",
        help="Port of an already running dpf server. "
        "Can be used to test with a debug container. Only supported for linux containers.",
    )

    parser.addoption(
        ANSYS_PATH_OPTION_KEY,
        action="store",
        help="If set, the dpf server is started from an ansys location located at the given path."
        r"Example: C:\Program Files\Ansys Inc\v231",
    )

    parser.addoption(
        LICENSE_SERVER_OPTION_KEY,
        action="store",
        help="Value of the ANSYSLMD_LICENSE_FILE for the gRPC server.",
    )


ServerContext = namedtuple("ServerContext", ["port", "platform", "server"])


class DockerProcess:
    """Context manager that wraps a docker process"""

    def __enter__(self):
        cmd = ["docker", "run"]
        for source_dir, target_dir in self.mount_directories.items():
            cmd += ["-v", f"/{pathlib.Path(source_dir).as_posix().replace(':', '')}:{target_dir}"]
        if sys.platform == "linux":
            cmd += ["-u", f"{os.getuid()}:{os.getgid()}"]

        cmd += [
            "-p",
            f"{self.port}:50052/tcp",
            "-e",
            "HOME=/tmp",
            "-e",
            "ANSYS_DPF_ACCEPT_LA=Y",
            "-e",
            f"{ANSYSLMD_LICENSE_FILE_KEY}={self.license_server}",
            "--name",
            self.name,
            self.image_name,
        ]
        # ensure that the output does not contain any pipeline secrets
        # self.process_stdout.write(f"Starting docker container: {cmd}\n\n")
        self.server_process = subprocess.Popen(
            cmd,
            stdout=self.server_stdout,
            stderr=self.server_stderr,
            text=True,
        )

        self.process_stdout.write(f"Output of docker ps after start\n")
        out = subprocess.check_output(["docker", "ps"])
        self.process_stdout.write(str(out))
        self.process_stdout.write(f"\n\n")

        return ServerContext(port=self.port, platform="linux", server=None)

    def __init__(
        self,
        server_out_file: pathlib.Path,
        server_err_file: pathlib.Path,
        process_out_file: pathlib.Path,
        process_err_file: pathlib.Path,
        license_server: str = "",
        image_name: str = "ghcr.io/ansys/pydpf-composites:latest",
        mount_directories: Mapping[str, str] = MappingProxyType({}),
    ):
        """Initialize the wrapper
        Parameters
        ----------
        image_name :
            The name of the Docker image to launch.
        mount_directories :
            Local directories which should be mounted to the Docker container.
            The keys contain the path in the context of the host, and the
            values are the paths as they should appear inside the container.
        license_server:
            Definition of the license server. E.g. 1055@my_ansys_license_server
        server_out_file :
            Path (on the host) to which the output of ``docker run`` is redirected.
        server_err_file :
            Path (on the host) where the standard error of ``docker run`` is
            redirected.
        process_out_file :
            Path (on the host) to which additional log output for the python subprocess
            is redirected.
        process_err_file :
            Path (on the host) to which additional error output for the python subprocess
             is redirected.
        """
        self.port = _find_free_port()
        self.server_stdout = open(server_out_file, mode="w", encoding="utf-8")
        self.server_stderr = open(server_err_file, mode="w", encoding="utf-8")

        self.process_stdout = open(process_out_file, mode="w", encoding="utf-8")
        self.process_stderr = open(process_err_file, mode="w", encoding="utf-8")
        self.name = str(uuid.uuid4())
        self.mount_directories = mount_directories
        self.license_server = license_server
        self.image_name = image_name

    def __exit__(
        self,
        type,
        value,
        traceback,
    ):
        out = subprocess.check_output(["docker", "stop", self.name])
        self.process_stdout.write(str(out))

        self.process_stdout.write(f"docker ps after stopping the container:\n")
        self.process_stdout.write(f"\n")
        out = subprocess.check_output(["docker", "ps"])
        self.process_stdout.write(str(out))
        self.process_stdout.write(f"\n")

        self.server_process.communicate()

        self.server_stdout.close()
        self.server_stderr.close()
        self.process_stdout.close()
        self.process_stderr.close()


<<<<<<< HEAD
class LocalServerProcess:
    """Context manager that wraps a local server executable"""

    def __init__(
        self,
        server_executable: str,
        server_out_file: pathlib.Path,
        server_err_file: pathlib.Path,
    ):
        """Initialize the wrapper
        Parameters
        ----------
        server_executable :
            Path
        server_out_file :
            Path where the standard out of the server is
            redirected.
        server_err_file :
            Path where the standard error of the server is
            redirected.
        """
        self.port = _find_free_port()
        self.server_stdout = open(server_out_file, mode="w", encoding="utf-8")
        self.server_stderr = open(server_err_file, mode="w", encoding="utf-8")

        self.server_executable = server_executable

        if sys.platform != "win32":
            raise Exception(
                "Local server currently not supported on linux. Please use the docker container"
            )
        self.env = os.environ.copy()
        dpf_root = pathlib.Path(self.server_executable).parent.parent.parent.parent.parent
        self.env["PATH"] = (
            self.env["PATH"]
            + ";"
            + ";".join(
                [
                    str(dpf_root),
                    str(dpf_root / "deps" / "dpf" / "bin" / "winx64"),
                    str(dpf_root / "deps" / "aisol" / "bin" / "winx64"),
                ]
            )
        )
        print(self.env["PATH"])

    def __enter__(self):
        cmd = [self.server_executable, "--port", str(self.port), "--address", dpf.server.LOCALHOST]
        self.server_process = subprocess.Popen(
            cmd, stdout=self.server_stdout, stderr=self.server_stderr, text=True, env=self.env
        )

        return ServerContext(port=self.port, platform=sys.platform, server=None)

    def __exit__(
        self,
        type,
        value,
        traceback,
    ):
        self.server_process.kill()
        self.server_process.communicate(timeout=5)

        self.server_stdout.close()
        self.server_stderr.close()


=======
>>>>>>> 78bf4e10
class RunningServer:
    """Context manager that wraps an already running dpf server that serves at a port"""

    def __init__(self, port: str, platform: str = "linux"):
        self.port = port
        self.platform = platform

    def __enter__(self):
        return ServerContext(port=self.port, platform=self.platform, server=None)

    def __exit__(self, *args):
        pass


class InstalledServer:
    """Context manager that wraps a dpf server started from the installer"""

    def __init__(self, ansys_path: str):
        self.ansys_path = ansys_path

    def __enter__(self):
        context = dpf.server.server_context.ServerContext(
            dpf.server_context.LicensingContextType.premium
        )

        server = dpf.start_local_server(ansys_path=self.ansys_path, context=context)
        return ServerContext(port=None, platform=sys.platform, server=server)

    def __exit__(self, *args):
        pass


def _find_free_port() -> int:
    """Find a free port on localhost.

    .. note::

        There is no guarantee that the port is *still* free when it is
        used by the calling code.
    """
    with closing(socket.socket()) as sock:
        sock.bind(("", 0))  # bind to a free port
        return sock.getsockname()[1]  # type: ignore


def prepend_port_if_needed(license_server):
    if "@" not in license_server:
        license_server = "1055@" + license_server
    return license_server


def get_license_server_string(license_server_option: str) -> str | None:
    if license_server_option:
        return prepend_port_if_needed(license_server_option)
    if ANSYSLMD_LICENSE_FILE_KEY in os.environ.keys():
        return prepend_port_if_needed(os.environ[ANSYSLMD_LICENSE_FILE_KEY])

    raise RuntimeError(
        "License server not set. Either run test with --license-server or "
        f" set ENV {ANSYSLMD_LICENSE_FILE_KEY}."
    )


@pytest.fixture(scope="session")
def dpf_server(request: pytest.FixtureRequest):
<<<<<<< HEAD
    print(os.environ["ANSYSCL232_DIR"])

=======
>>>>>>> 78bf4e10
    # Use a unique session id so logs don't get overwritten
    # by tests that run in different sessions
    import uuid

    uid = uuid.uuid4()
    if not os.path.exists(TEST_ROOT_DIR / "logs"):
        os.mkdir(TEST_ROOT_DIR / "logs")
    server_log_stdout = TEST_ROOT_DIR / "logs" / f"server_log_out-{uid}.txt"
    server_log_stderr = TEST_ROOT_DIR / "logs" / f"server_log_err-{uid}.txt"

    running_server_port = request.config.getoption(PORT_OPTION_KEY)
    installer_path = request.config.getoption(ANSYS_PATH_OPTION_KEY)
    license_server_config = request.config.getoption(LICENSE_SERVER_OPTION_KEY)

    active_options = [
        option for option in [installer_path, running_server_port] if option is not None
    ]

    if len(active_options) > 1:
        raise Exception(f"Invalid inputs. Multiple options specified: {active_options}")

    def start_server_process():
        if running_server_port:
            return RunningServer(port=running_server_port)
        if installer_path:
            return InstalledServer(installer_path)
        else:
            process_log_stdout = TEST_ROOT_DIR / "logs" / f"process_log_out-{uid}.txt"
            process_log_stderr = TEST_ROOT_DIR / "logs" / f"process_log_err-{uid}.txt"

            return DockerProcess(
                server_out_file=server_log_stdout,
                server_err_file=server_log_stderr,
                process_out_file=process_log_stdout,
                process_err_file=process_log_stderr,
                license_server=get_license_server_string(license_server_config),
            )

    with start_server_process() as server_process:
        # Workaround for dpf bug. The timeout is not respected when connecting
        # to a server:https://github.com/ansys/pydpf-core/issues/638
        # We just try until connect_to_server succeeds
        def start_server():
            if server_process.port:
                return dpf.server.connect_to_server(port=server_process.port)
            else:
                return server_process.server

        server = _try_until_timeout(start_server, "Failed to start server.")

        _wait_until_server_is_up(server)
        server.apply_context(
            dpf.server.server_context.ServerContext(dpf.server_context.LicensingContextType.premium)
        )
        load_composites_plugin(server, ansys_path=installer_path)

        yield server<|MERGE_RESOLUTION|>--- conflicted
+++ resolved
@@ -161,76 +161,6 @@
         self.process_stderr.close()
 
 
-<<<<<<< HEAD
-class LocalServerProcess:
-    """Context manager that wraps a local server executable"""
-
-    def __init__(
-        self,
-        server_executable: str,
-        server_out_file: pathlib.Path,
-        server_err_file: pathlib.Path,
-    ):
-        """Initialize the wrapper
-        Parameters
-        ----------
-        server_executable :
-            Path
-        server_out_file :
-            Path where the standard out of the server is
-            redirected.
-        server_err_file :
-            Path where the standard error of the server is
-            redirected.
-        """
-        self.port = _find_free_port()
-        self.server_stdout = open(server_out_file, mode="w", encoding="utf-8")
-        self.server_stderr = open(server_err_file, mode="w", encoding="utf-8")
-
-        self.server_executable = server_executable
-
-        if sys.platform != "win32":
-            raise Exception(
-                "Local server currently not supported on linux. Please use the docker container"
-            )
-        self.env = os.environ.copy()
-        dpf_root = pathlib.Path(self.server_executable).parent.parent.parent.parent.parent
-        self.env["PATH"] = (
-            self.env["PATH"]
-            + ";"
-            + ";".join(
-                [
-                    str(dpf_root),
-                    str(dpf_root / "deps" / "dpf" / "bin" / "winx64"),
-                    str(dpf_root / "deps" / "aisol" / "bin" / "winx64"),
-                ]
-            )
-        )
-        print(self.env["PATH"])
-
-    def __enter__(self):
-        cmd = [self.server_executable, "--port", str(self.port), "--address", dpf.server.LOCALHOST]
-        self.server_process = subprocess.Popen(
-            cmd, stdout=self.server_stdout, stderr=self.server_stderr, text=True, env=self.env
-        )
-
-        return ServerContext(port=self.port, platform=sys.platform, server=None)
-
-    def __exit__(
-        self,
-        type,
-        value,
-        traceback,
-    ):
-        self.server_process.kill()
-        self.server_process.communicate(timeout=5)
-
-        self.server_stdout.close()
-        self.server_stderr.close()
-
-
-=======
->>>>>>> 78bf4e10
 class RunningServer:
     """Context manager that wraps an already running dpf server that serves at a port"""
 
@@ -296,11 +226,6 @@
 
 @pytest.fixture(scope="session")
 def dpf_server(request: pytest.FixtureRequest):
-<<<<<<< HEAD
-    print(os.environ["ANSYSCL232_DIR"])
-
-=======
->>>>>>> 78bf4e10
     # Use a unique session id so logs don't get overwritten
     # by tests that run in different sessions
     import uuid
