# Copyright (C) 2023 - 2024 ANSYS, Inc. and/or its affiliates.
# SPDX-License-Identifier: MIT
#
#
# Permission is hereby granted, free of charge, to any person obtaining a copy
# of this software and associated documentation files (the "Software"), to deal
# in the Software without restriction, including without limitation the rights
# to use, copy, modify, merge, publish, distribute, sublicense, and/or sell
# copies of the Software, and to permit persons to whom the Software is
# furnished to do so, subject to the following conditions:
#
# The above copyright notice and this permission notice shall be included in all
# copies or substantial portions of the Software.
#
# THE SOFTWARE IS PROVIDED "AS IS", WITHOUT WARRANTY OF ANY KIND, EXPRESS OR
# IMPLIED, INCLUDING BUT NOT LIMITED TO THE WARRANTIES OF MERCHANTABILITY,
# FITNESS FOR A PARTICULAR PURPOSE AND NONINFRINGEMENT. IN NO EVENT SHALL THE
# AUTHORS OR COPYRIGHT HOLDERS BE LIABLE FOR ANY CLAIM, DAMAGES OR OTHER
# LIABILITY, WHETHER IN AN ACTION OF CONTRACT, TORT OR OTHERWISE, ARISING FROM,
# OUT OF OR IN CONNECTION WITH THE SOFTWARE OR THE USE OR OTHER DEALINGS IN THE
# SOFTWARE.

from ansys.dpf.composites import __version__


def test_pkg_version():
<<<<<<< HEAD
    assert __version__ == "0.4.0"
=======
    assert __version__ == "0.4.dev0"
>>>>>>> 2e7b9708
<|MERGE_RESOLUTION|>--- conflicted
+++ resolved
@@ -24,8 +24,4 @@
 
 
 def test_pkg_version():
-<<<<<<< HEAD
-    assert __version__ == "0.4.0"
-=======
-    assert __version__ == "0.4.dev0"
->>>>>>> 2e7b9708
+    assert __version__ == "0.4.1"