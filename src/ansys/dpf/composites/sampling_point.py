"""Wrapper for the Sampling Point Operator."""
import dataclasses
import hashlib
import json
from typing import TYPE_CHECKING, Any, Collection, Dict, List, Sequence, Union, cast

import ansys.dpf.core as dpf
from ansys.dpf.core.server import get_or_create_server
from ansys.dpf.core.server_types import BaseServer
from matplotlib.patches import Rectangle
import matplotlib.pyplot as plt
import numpy as np

if TYPE_CHECKING:
    import numpy.typing as npt

from .constants import Spot
from .result_definition import FailureMeasure, ResultDefinition
from .server_helpers._load_plugin import load_composites_plugin

__all__ = (
    "SamplingPointFigure",
    "FailureResult",
    "SamplingPoint",
)


@dataclasses.dataclass(frozen=True)
class SamplingPointFigure:
    """Sampling Point Figure and Axes."""

    figure: Any
    axes: Any


@dataclasses.dataclass(frozen=True)
class FailureResult:
    """Components of a failure result."""

    mode: str
    irf: float
    rf: float
    mos: float


def _check_result_definition_has_single_scope(result_definition: ResultDefinition) -> None:
    if len(result_definition.scopes) != 1:
        raise RuntimeError(
            "Error when creating a sampling point: "
            "Result definition needs to have exactly one"
            "scope."
        )


class SamplingPoint:
    """Implements the Sampling Point object which wraps the DPF sampling point operator.

    Allows to plot the lay-up and results at a certain point of the layerd structure.
    The results (e.g. analysis_plies, e1, s12, failure_modes ...) are always from the
    bottom to the top of the laminate (along the element normal direction).
    Post-processing results such as e1 are returned as flat arrays where self.spots_per_ply
    can be used to compute the index for a certain ply.

    Parameters
    ----------
    name :
        The name of the object.
    result_definition :
        Result definition object which defines all the inputs and scope.

    Notes
    -----
    The results of layered elements are stored per integration point. A layered shell element
    has a number of in-plane integration points (depending on the integration scheme) and
    typically 3 integration points through-the-thickness. We call this through-the-thickness
    integration points ``SPOTS`` and they are typically at the BOTTOM, MIDDLE and TOP of the layer.
    This notation is used here to identify the corresponding data.

    The Sampling Point returns 3 results per layer (one for each spot) because the results of
    the in-plane integration points are interpolated to the centroid of the element.
    The table below shows an example of a laminate with 3 layers. So a result (e.g. s1) has
    9 values, 3 for each ply.

    +------------+------------+------------------------+
    | Layer      | Index      | Spot                   |
    +============+============+========================+
    |            | - 8        | - TOP of Layer 3       |
    | Layer 3    | - 7        | - MIDDLE of Layer 3    |
    |            | - 6        | - BOTTOM of Layer 3    |
    +------------+------------+------------------------+
    |            | - 5        | - TOP of Layer 2       |
    | Layer 2    | - 4        | - MIDDLE of Layer 2    |
    |            | - 3        | - BOTTOM of Layer 2    |
    +------------+------------+------------------------+
    |            | - 2        | - TOP of Layer 1       |
    | Layer 1    | - 1        | - MIDDLE of Layer 1    |
    |            | - 0        | - BOTTOM of Layer 1    |
    +------------+------------+------------------------+

    The function get_indices and get_offsets_by_spots simplify the indexing and
    filtering of the data.
    """

    _FAILURE_MODES = {
<<<<<<< HEAD
        FailureMeasure.inverse_reserve_factor: "inverse_reserve_factor",
        FailureMeasure.reserve_factor: "reserve_factor",
        FailureMeasure.margin_of_safety: "margin_of_safety",
=======
        "irf": "inverse_reserve_factor",
        "rf": "reserve_factor",
        "mos": "margin_of_safety",
>>>>>>> 3c9ebd36
    }

    def __init__(
        self,
        name: str,
        result_definition: ResultDefinition,
        server: BaseServer = None,
    ):
        """Create a SamplingPoint object."""
        self._spots_per_ply = 0
        self._interface_indices: Dict[Spot, int] = {}
        self.name = name
        self._result_definition = result_definition

        _check_result_definition_has_single_scope(result_definition)
        # specifies the server. Creates a new one if needed
        used_server = get_or_create_server(server)
        if not used_server:
            raise RuntimeError("SamplingPoint: cannot connect to DPF server or launch it.")

        if used_server != server:
            load_composites_plugin(used_server)

        # initialize the sampling point operator. Do it just once
        self._operator = dpf.Operator(
            name="composite::composite_sampling_point_operator", server=used_server
        )
        if not self._operator:
            raise RuntimeError("SamplingPoint: failed to initialize the operator!")

        self._results: Any = None
        self._isuptodate = False
        self._rd_hash = ""

    @property
    def result_definition(self) -> ResultDefinition:
        """Input for the Sampling Point operator."""
        return self._result_definition

    @result_definition.setter
    def result_definition(self, value: ResultDefinition) -> None:
        _check_result_definition_has_single_scope(value)
        self._isuptodate = False

        self._result_definition = value

    @property
    def element_id(self) -> Union[int, None]:
        """Element label where to sample the laminate.

        Returns -1 if the element id is not set.
        """
        element_scope = self._result_definition.scopes[0].element_scope
        if len(element_scope) > 1:
            raise RuntimeError("The scope of a Sampling Point can only be one element.")
        if len(element_scope) == 0:
            return None
        return element_scope[0]

    @element_id.setter
    def element_id(self, value: int) -> None:
        self._result_definition.scopes[0].element_scope = [value]
        self._isuptodate = False

    @property
    def spots_per_ply(self) -> int:
        """Access the number of through-the-thickness integration points per ply."""
        return self._spots_per_ply

    @property
    def results(self) -> Any:
        """Access the results of the sampling point operator as JSON Dict."""
        self._update_and_check_results()

        return self._results

    @property
    def analysis_plies(self) -> Sequence[Any]:
        """List of analysis plies from the bottom to the top.

        Returns a list of ply data as dict such as angle, thickness and material name.
        """
        self._update_and_check_results()

        raw_data = cast(Sequence[Any], self._results[0]["layup"]["analysis_plies"])
        if len(raw_data) == 0:
            raise RuntimeError("No plies are found for the selected element!")

        types = {
            "angle": float,
            "global_ply_number": int,
            "id": str,
            "is_core": bool,
            "material": str,
            "thickness": float,
        }

        plies = []
        for raw_ply in raw_data:
            plies.append({k: types[k](v) for k, v in raw_ply.items()})

        return plies

    @property
    def s1(self) -> "npt.NDArray[np.float64]":
        """Stresses in the material 1 direction of each ply."""
        self._update_and_check_results()
        return np.array(self._results[0]["results"]["stresses"]["s1"])

    @property
    def s2(self) -> "npt.NDArray[np.float64]":
        """Stresses in the material 2 direction of each ply."""
        self._update_and_check_results()
        return np.array(self._results[0]["results"]["stresses"]["s2"])

    @property
    def s3(self) -> "npt.NDArray[np.float64]":
        """Stresses in the material 3 direction of each ply."""
        self._update_and_check_results()
        return np.array(self._results[0]["results"]["stresses"]["s3"])

    @property
    def s12(self) -> "npt.NDArray[np.float64]":
        """In-plane shear stresses s12 of each ply."""
        self._update_and_check_results()
        return np.array(self._results[0]["results"]["stresses"]["s12"])

    @property
    def s13(self) -> "npt.NDArray[np.float64]":
        """Out-of-plane shear stresses s13 of each ply."""
        self._update_and_check_results()
        return np.array(self._results[0]["results"]["stresses"]["s13"])

    @property
    def s23(self) -> "npt.NDArray[np.float64]":
        """Out-of-plane shear stresses s23 of each ply."""
        self._update_and_check_results()
        return np.array(self._results[0]["results"]["stresses"]["s23"])

    @property
    def e1(self) -> "npt.NDArray[np.float64]":
        """Strains in the material 1 direction of each ply."""
        self._update_and_check_results()
        return np.array(self._results[0]["results"]["strains"]["e1"])

    @property
    def e2(self) -> "npt.NDArray[np.float64]":
        """Strains in the material 2 direction of each ply."""
        self._update_and_check_results()
        return np.array(self._results[0]["results"]["strains"]["e2"])

    @property
    def e3(self) -> "npt.NDArray[np.float64]":
        """Strains in the material 3 direction of each ply."""
        self._update_and_check_results()
        return np.array(self._results[0]["results"]["strains"]["e3"])

    @property
    def e12(self) -> "npt.NDArray[np.float64]":
        """In-plane shear strains e12 of each ply."""
        self._update_and_check_results()
        return np.array(self._results[0]["results"]["strains"]["e12"])

    @property
    def e13(self) -> "npt.NDArray[np.float64]":
        """Out-of-plane shear strains e13 of each ply."""
        self._update_and_check_results()
        return np.array(self._results[0]["results"]["strains"]["e13"])

    @property
    def e23(self) -> "npt.NDArray[np.float64]":
        """Out-of-plane shear strains e23 of each ply."""
        self._update_and_check_results()
        return np.array(self._results[0]["results"]["strains"]["e13"])

    @property
    def inverse_reserve_factor(self) -> "npt.NDArray[np.float64]":
        """Critical inverse reserve factor of each ply."""
        self._update_and_check_results()
        return np.array(self._results[0]["results"]["failures"]["inverse_reserve_factor"])

    @property
    def reserve_factor(self) -> "npt.NDArray[np.float64]":
        """Lowest reserve factor of each ply.

        Equivalent to Safety Factor.
        """
        self._update_and_check_results()
        return np.array(self._results[0]["results"]["failures"]["reserve_factor"])

    @property
    def margin_of_safety(self) -> "npt.NDArray[np.float64]":
        """Lowest margin of safety of each ply.

        Equivalent to Safety Margin.
        """
        self._update_and_check_results()
        return np.array(self._results[0]["results"]["failures"]["margin_of_safety"])

    @property
    def failure_modes(self) -> Sequence[str]:
        """Critical failure mode of each ply."""
        self._update_and_check_results()
        return cast(Sequence[str], self._results[0]["results"]["failures"]["failure_modes"])

    @property
    def offsets(self) -> "npt.NDArray[np.float64]":
        """Access the z-coordinates for each interface and ply."""
        self._update_and_check_results()
        return np.array(self._results[0]["results"]["offsets"])

    @property
    def polar_properties_E1(self) -> "npt.NDArray[np.float64]":
        """Access the polar property E1 of the laminate."""
        self._update_and_check_results()
        return np.array(self._results[0]["layup"]["polar_properties"]["E1"])

    @property
    def polar_properties_E2(self) -> "npt.NDArray[np.float64]":
        """Access the polar property E2 of the laminate."""
        if not self._isuptodate or not self._results:
            self.run()

        if not self._results:
            raise RuntimeError(f"Results of sampling point {self.name} are not available.")

        return np.array(self._results[0]["layup"]["polar_properties"]["E2"])

    @property
    def polar_properties_G12(self) -> "npt.NDArray[np.float64]":
        """Access the polar property G12 of the laminate."""
        if not self._isuptodate or not self._results:
            self.run()

        if not self._results:
            raise RuntimeError(f"Results of sampling point {self.name} are not available.")

        return np.array(self._results[0]["layup"]["polar_properties"]["G12"])

    @property
    def number_of_plies(self) -> int:
        """Get number of plies."""
        return len(self.analysis_plies)

    def run(self) -> None:
        """Run the DPF operator and caches the results."""
        if self.result_definition:
            new_hash = hashlib.sha1(
                json.dumps(self.result_definition.to_dict(), sort_keys=True).encode("utf8")
            )
            if new_hash.hexdigest() != self._rd_hash:
                # only set input if the result definition changed
                self._operator.inputs.result_definition(self.result_definition.to_json())
                self._isuptodate = False
                self._rd_hash = new_hash.hexdigest()
        else:
            raise RuntimeError(
                "Cannot update Sampling Point because the Result Definition is missing."
            )

        result_as_string = self._operator.outputs.results()
        self._results = json.loads(result_as_string)
        if not self._results or len(self._results) == 0:
            raise RuntimeError(f"Sampling Point {self.name} has no results.")
        if self._results and len(self._results) > 1:
            raise RuntimeError(
                f"Sampling Point {self.name} is scoped to more than one element"
                f" which is not yet supported."
            )

        self._spots_per_ply = 0
        if self._results:
            # update the number of spots
            self._spots_per_ply = int(
                len(np.array(self._results[0]["results"]["strains"]["e1"]))
                / len(self._results[0]["layup"]["analysis_plies"])
            )

        if self._spots_per_ply == 3:
            self._interface_indices = {Spot.BOTTOM: 0, Spot.MIDDLE: 1, Spot.TOP: 2}
        elif self._spots_per_ply == 2:
            self._interface_indices = {Spot.BOTTOM: 0, Spot.TOP: 1}
        elif self._spots_per_ply == 1:
            raise RuntimeError(
                "Result files which only have results at the middle of the ply are "
                "not supported!"
            )

        self._isuptodate = True

    def get_indices(
        self, spots: Collection[Spot] = (Spot.BOTTOM, Spot.MIDDLE, Spot.TOP)
    ) -> Sequence[int]:
        """Access the indices of the selected interfaces for each ply.

        The indices are sorted from bottom to top.
        For instance, can be used to access the stresses at the bottom of each ply.

        Parameters
        ----------
        spots
            selection of the spots. Only the indices of the bottom interfaces of plies
            are returned if spots is equal to [BOTTOM]

        Examples
        --------
            >>> ply_top_indices = sampling_point.get_indices([Spot.TOP])

        """
        if not self._isuptodate or not self._results:
            self.run()

        ply_wise_indices = [self._interface_indices[v] for v in spots]
        ply_wise_indices.sort()
        indices = []
        if self.analysis_plies:

            for ply_index in range(0, self.number_of_plies):
                indices.extend(
                    [ply_index * self._spots_per_ply + index for index in ply_wise_indices]
                )

        return indices

    def get_offsets_by_spots(
        self,
        spots: Collection[Spot] = (Spot.BOTTOM, Spot.MIDDLE, Spot.TOP),
        core_scale_factor: float = 1.0,
    ) -> "npt.NDArray[np.float64]":
        """Access the y coordinates of the selected interfaces for each ply.

        Parameters
        ----------
        spots:
            Select the spot(s) of interest.

        core_scale_factor:
            Scale the thickness of core plies.
        """
        offsets = self.offsets
        indices = self.get_indices(spots)

        if core_scale_factor == 1.0:
            return cast("npt.NDArray[np.float64]", offsets[indices])

        thicknesses = []
        if not self.analysis_plies:
            raise RuntimeError("No analysis plies are found in the selected element!")

        for index, ply in enumerate(self.analysis_plies):
            is_core = ply["is_core"]
            # get thickness from the offsets
            th = (
                offsets[(index + 1) * self._spots_per_ply - 1]
                - offsets[index * self._spots_per_ply]
            )
            if is_core:
                th *= core_scale_factor

            thicknesses.append(th)

        for index, ply in enumerate(self.analysis_plies):
            # spots per ply is always 2 or 3
            step = thicknesses[index] / (self._spots_per_ply - 1)
            top_of_previous_ply = (
                offsets[index * self._spots_per_ply - 1] if index > 0 else offsets[0]
            )
            for i in range(0, self._spots_per_ply):
                offsets[index * self._spots_per_ply + i] = top_of_previous_ply + step * i

        return cast("npt.NDArray[np.float64]", offsets[indices])

    def get_ply_wise_critical_failures(self) -> List[FailureResult]:
        """Get the critical failure value and modes per ply."""
        num_plies = self.number_of_plies

        irfs = self.inverse_reserve_factor.reshape(num_plies, self._spots_per_ply)
        mos = self.margin_of_safety.reshape(num_plies, self._spots_per_ply)
        rfs = self.reserve_factor.reshape(num_plies, self._spots_per_ply)
        failure_models = np.array(self.failure_modes).reshape(num_plies, self._spots_per_ply)

        critical_indices = irfs.argmax(1)

        result = []

        for ply_index, crit_index in enumerate(critical_indices):
            result.append(
                FailureResult(
                    failure_models[ply_index][crit_index],
                    irfs[ply_index][crit_index],
                    rfs[ply_index][crit_index],
                    mos[ply_index][crit_index],
                )
            )

        return result

    def get_polar_plot(
        self, components: Sequence[str] = ("E1", "E2", "G12")
    ) -> SamplingPointFigure:
        """Create a standard polar plot to visualize the polar properties of the laminate.

        Parameters
        ----------
        components :
            Defines which stiffness quantities should be added to the plot

        Examples
        --------
            >>> figure, axes = sampling_point.get_polar_plot(components=["E1", "G12"])
        """
        if not self._isuptodate or not self._results:
            self.run()

        if not self._results:
            raise RuntimeError(f"Results of sampling point {self.name} are not available.")

        theta = np.array(self._results[0]["layup"]["polar_properties"]["angles"]) / 180.0 * np.pi
        fig, ax = plt.subplots(subplot_kw={"projection": "polar"})

        for comp in components:
            ax.plot(theta, getattr(self, f"polar_properties_{comp}", []), label=comp)

        ax.set_title("Polar Properties")
        ax.legend()
        return SamplingPointFigure(fig, ax)

    def add_ply_sequence_to_plot(self, axes: Any, core_scale_factor: float) -> None:
        """Add the stacking (ply + text) to an axes/plot.

        Parameters
        ----------
        axes
            Matplotlib single axes object
        core_scale_factor
            Scales the thickness of core plies
        """
        offsets = self.get_offsets_by_spots(
            spots=[Spot.BOTTOM, Spot.TOP], core_scale_factor=core_scale_factor
        )

        num_spots = 2
        x_bound = axes.get_xbound()
        width = x_bound[1] - x_bound[0]

        for index, ply in enumerate(self.analysis_plies):
            angle = float(ply["angle"])
            hatch = "x" if ply["is_core"] else ""

            height = offsets[(index + 1) * num_spots - 1] - offsets[index * num_spots]
            origin = (x_bound[0], offsets[index * num_spots])
            axes.add_patch(
                Rectangle(xy=origin, width=width, height=height, fill=False, hatch=hatch)
            )
            mat = ply["material"]
            th = float(ply["thickness"])
            text = f"{mat}\nangle={angle:.3}, th={th:.3}"
            axes.annotate(
                text=text,
                xy=(origin[0] + width / 2.0, origin[1] + height / 2.0),
                ha="center",
                va="center",
                fontsize=8,
            )

    def add_results_to_plot(
        self,
        axes: Any,
        components: Sequence[str],
        spots: Collection[Spot] = (Spot.BOTTOM, Spot.TOP),
        core_scale_factor: float = 1.0,
        title: str = "",
        xlabel: str = "",
    ) -> None:
        """Add results (strains, stresses or failure values) to single axes object (plot).

        Parameters
        ----------
        axes:
            Matplotlib single axes object
        components:
            List of result components. Valid components for
              strain are "e1", "e2", "e3", "e12", "e13" and "e23",
              stress are "s1", "s2", "s3", "s12", "s13" and "s23",
              failure are "inverse_reserve_factor", "reserve_factor" and "margin_of_safety".
        spots:
            List of interfaces (bottom, middle and/or top)
        core_scale_factor:
            Scales the thickness of core plies
        title:
            Becomes the title of the plot. Ignored if empty.
        xlabel:
            Becomes the label of the x-axis. Ignored if empty.

        Examples
        --------
            >>> import matplotlib.pyplot as plt
            >>> fig, ax1 = plt.subplots()
            >>> sampling_point.add_results_to_plot(ax1,
                                                  ["s13", "s23", "s3"],
                                                  [Spot.BOTTOM, Spot.TOP],
                                                  0.1, "Interlaminar Stresses", "[MPa]")
        """
        indices = self.get_indices(spots)
        offsets = self.get_offsets_by_spots(spots, core_scale_factor)

        for comp in components:
            raw_values = getattr(self, comp)
            if not raw_values:
                raise RuntimeError(f"Component {comp} is not supported. "
                                   f"Please refer to the help of add_results_to_plot")
            values = [raw_values[i] for i in indices]
            axes.plot(values, offsets, label=comp)
        if title:
            axes.set_title(title)
        if xlabel:
            axes.set_xlabel(xlabel)

        axes.legend()
        axes.grid()

    def get_result_plots(
        self,
        strain_components: Sequence[str] = ("e1", "e2", "e3", "e12", "e13", "e23"),
        stress_components: Sequence[str] = ("s1", "s2", "s3", "s12", "s13", "s23"),
        failure_components: Sequence[FailureMeasure] = (FailureMeasure.inverse_reserve_factor,
                                                        FailureMeasure.reserve_factor,
                                                        FailureMeasure.margin_of_safety),
        show_failure_modes: bool = False,
        create_laminate_plot: bool = True,
        core_scale_factor: float = 1.0,
        spots: Collection[Spot] = (Spot.BOTTOM, Spot.MIDDLE, Spot.TOP),
    ) -> SamplingPointFigure:
        """Generate a figure with a grid of axes (plot) for each selected result entity.

        Parameters
        ----------
        strain_components
            Specify the strain entities of interest.
            Supported are "e1", "e2", "e3", "e12", "e13", "e23".
            Plot is skipped if the list is empty.
        stress_components
            Specify the stress entities of interest.
            Supported are "s1", "s2", "s3", "s12", "s13", "s23".
            Plot is skipped if the list is empty.
        failure_components
            Specify the failure values of interest. Supported are "irf", "rf", "mos".
            Plot is skipped if the list is empty.
        show_failure_modes
            Enable this flag to add the critical failure mode to the failure plot
        create_laminate_plot
            Plot the stacking sequence of the laminate including text information
            such as material, thickness and angle.
        core_scale_factor
            Ply thickness of core materials are scaled by this factor.
        spots
            Show results at these interfaces.

        Examples
        --------
            >>> figure, axes = sampling_point.get_result_plots()

        """
        num_active_plots = int(create_laminate_plot)
        num_active_plots += 1 if len(strain_components) > 0 else 0
        num_active_plots += 1 if len(stress_components) > 0 else 0
        num_active_plots += 1 if len(failure_components) > 0 else 0

        fig = plt.figure()
        gs = fig.add_gridspec(1, num_active_plots, hspace=0, wspace=0)
        axes = gs.subplots(sharex="col", sharey="row")

        if num_active_plots > 0:
            ticks = self.get_offsets_by_spots(spots=[Spot.TOP], core_scale_factor=core_scale_factor)

            if core_scale_factor != 1.0:
                labels = []
                axes[0].set_ylabel("z-Coordinates (scaled)")
            else:
                labels = [f"{t:.3}" for t in ticks]
                axes[0].set_ylabel("z-Coordinates [length]")

            axes[0].set_yticks(ticks=ticks, labels=labels)

            axes_index = 0
            if create_laminate_plot:
                plt.rcParams["hatch.linewidth"] = 0.2
                plt.rcParams["hatch.color"] = "silver"
                self.add_ply_sequence_to_plot(axes[axes_index], core_scale_factor)
                axes[axes_index].set_xticks([])
                axes_index += 1

                plt.rcParams["hatch.linewidth"] = 1.0
                plt.rcParams["hatch.color"] = "black"

            if len(strain_components) > 0:
                self.add_results_to_plot(
                    axes[axes_index], strain_components, spots, core_scale_factor, "Strains", "[-]"
                )
                axes_index += 1

            if len(stress_components) > 0:
                self.add_results_to_plot(
                    axes[axes_index],
                    stress_components,
                    spots,
                    core_scale_factor,
                    "Stresses",
                    "[force/area]",
                )
                axes_index += 1

            if len(failure_components) > 0:

                failure_plot = axes[axes_index]
                internal_fc = [self._FAILURE_MODES[v] for v in failure_components]
                self.add_results_to_plot(
                    axes[axes_index], internal_fc, spots, core_scale_factor, "Failures", "[-]"
                )

                if show_failure_modes:

                    middle_offsets = self.get_offsets_by_spots(
                        spots=[Spot.MIDDLE], core_scale_factor=core_scale_factor
                    )
                    critical_failures = self.get_ply_wise_critical_failures()

                    if len(critical_failures) != len(middle_offsets):
                        raise IndexError("Sizes of failures and offsets mismatch.")

                    for index, offset in enumerate(middle_offsets):
                        for fc in failure_components:
                            failure_plot.annotate(
                                getattr(critical_failures[index], "mode"),
                                xy=(getattr(critical_failures[index], fc), offset),
                                xytext=(getattr(critical_failures[index], fc), offset),
                            )

                axes_index += 1

        return SamplingPointFigure(fig, axes)

    def _update_and_check_results(self) -> None:
        if not self._isuptodate or not self._results:
            self.run()

        if not self._results:
            raise RuntimeError(f"Results of sampling point {self.name} are not available.")<|MERGE_RESOLUTION|>--- conflicted
+++ resolved
@@ -102,15 +102,9 @@
     """
 
     _FAILURE_MODES = {
-<<<<<<< HEAD
         FailureMeasure.inverse_reserve_factor: "inverse_reserve_factor",
         FailureMeasure.reserve_factor: "reserve_factor",
         FailureMeasure.margin_of_safety: "margin_of_safety",
-=======
-        "irf": "inverse_reserve_factor",
-        "rf": "reserve_factor",
-        "mos": "margin_of_safety",
->>>>>>> 3c9ebd36
     }
 
     def __init__(
