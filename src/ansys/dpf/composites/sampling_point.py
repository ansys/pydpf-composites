"""Wrapper for the sampling point operator."""
import json
from typing import Any, Collection, Dict, List, Optional, Sequence, Union

import numpy as np
import numpy.typing as npt

from ansys.dpf import core as dpf

from ._sampling_point_helpers import (
    add_ply_sequence_to_plot_to_sp,
    add_results_to_plot_to_sp,
    get_analysis_plies_from_sp,
    get_data_from_sp_results,
    get_indices_from_sp,
    get_offsets_by_spots_from_sp,
    get_ply_wise_critical_failures_from_sp,
    get_polar_plot_from_sp,
    get_result_plots_from_sp,
)
from .constants import Spot
from .failure_criteria import CombinedFailureCriterion
from .layup_info.material_operators import MaterialOperators
from .result_definition import FailureMeasureEnum
from .sampling_point_types import FailureResult, SamplingPointFigure, SamplingPointProtocol


class SamplingPoint(SamplingPointProtocol):
    """Implements the ``Sampling Point`` object that wraps the DPF sampling point operator.

    This class provides for plotting the lay-up and results at a certain point of the
    layered structure. The results, including ``analysis_plies``, ``e1``, ``s12``, and
    ``failure_modes``, are always from the bottom to the top of the laminate (along
    the element normal direction). Postprocessing results such as ``e1`` are returned
    as flat arrays where ``self.spots_per_ply`` can be used to compute the index for
    a certain ply.

    Parameters
    ----------
    name :
        Name of the object.

    Notes
    -----
    The results of layered elements are stored per integration point. A layered shell element
    has a number of in-plane integration points (depending on the integration scheme) and
    typically three integration points through the thickness. The through-the-thickness
    integration points are called `spots`. They are typically at the ``BOTTOM``, ``MIDDLE``,
    and ``TOP`` of the layer. This notation is used here to identify the corresponding data.

    The ``SamplingPoint`` class returns three results per layer (one for each spot) because
    the results of the in-plane integration points are interpolated to the centroid of the element.
    The following table shows an example of a laminate with three layers. So a result, such as
    ``s1`` has nine values, three for each ply.

    +------------+------------+------------------------+
    | Layer      | Index      | Spot                   |
    +============+============+========================+
    |            | - 8        | - TOP of Layer 3       |
    | Layer 3    | - 7        | - MIDDLE of Layer 3    |
    |            | - 6        | - BOTTOM of Layer 3    |
    +------------+------------+------------------------+
    |            | - 5        | - TOP of Layer 2       |
    | Layer 2    | - 4        | - MIDDLE of Layer 2    |
    |            | - 3        | - BOTTOM of Layer 2    |
    +------------+------------+------------------------+
    |            | - 2        | - TOP of Layer 1       |
    | Layer 1    | - 1        | - MIDDLE of Layer 1    |
    |            | - 0        | - BOTTOM of Layer 1    |
    +------------+------------+------------------------+

    The get_indices and get_offsets_by_spots methods simplify the indexing and
    filtering of the data.
    """

    def __init__(
        self,
        name: str,
        element_id: int,
        combined_criterion: CombinedFailureCriterion,
        material_operators: MaterialOperators,
        meshed_region: dpf.MeshedRegion,
        layup_provider: dpf.Operator,
        rst_streams_provider: dpf.Operator,
        rst_data_source: dpf.DataSources,
        time: Optional[float] = None,
    ):
        """Create a ``SamplingPoint`` object."""
        self._name = name
        self._element_id = element_id
        self._time = time
        self._combined_criterion = combined_criterion

        self._material_operators = material_operators
        self._meshed_region = meshed_region
        self._layup_provider = layup_provider
        self._rst_streams_provider = rst_streams_provider
        # todo: is it possible to get rst file path from rst_stream_provider as it is done in C++
        # Refer to get_result_file_paths_from_stream
        self._rst_data_source = rst_data_source

        self._spots_per_ply = 0
        self._interface_indices: Dict[Spot, int] = {}
        self._results: Any = None
        self._is_uptodate = False

    @property
    def name(self) -> str:
        """Name of the object."""
        return self._name

    @name.setter
    def name(self, value: str) -> None:
        """Set object name."""
        self._name = value

    @property
    def element_id(self) -> Union[int, None]:
        """Element label for sampling the laminate."""
        return self._element_id

    @element_id.setter
    def element_id(self, value: int) -> None:
        self._element_id = value
        self._is_uptodate = False

    @property
    def combined_criterion(self) -> CombinedFailureCriterion:
        """Element label for sampling the laminate."""
        return self._combined_criterion

    @combined_criterion.setter
    def combined_criterion(self, value: CombinedFailureCriterion) -> None:
        self._combined_criterion = value
        self._is_uptodate = False

    @property
    def spots_per_ply(self) -> int:
        """Number of through-the-thickness integration points per ply."""
        return self._spots_per_ply

    @property
    def results(self) -> Any:
        """Results of the sampling point operator as a JSON dictionary."""
        self._update_and_check_results()
        return self._results

    @property
    def analysis_plies(self) -> Sequence[Any]:
        """List of analysis plies from the bottom to the top.

        This attribute returns a list of ply data, such as angle, thickness and material name,
        as a dictionary.
        """
        self._update_and_check_results()
        return get_analysis_plies_from_sp(self.results)

    @property
    def s1(self) -> npt.NDArray[np.float64]:
        """Stresses in the material 1 direction of each ply."""
        self._update_and_check_results()
        return get_data_from_sp_results("results", "stresses", "s1", results=self.results)

    @property
    def s2(self) -> npt.NDArray[np.float64]:
        """Stresses in the material 2 direction of each ply."""
        self._update_and_check_results()
        return get_data_from_sp_results("results", "stresses", "s2", results=self.results)

    @property
    def s3(self) -> npt.NDArray[np.float64]:
        """Stresses in the material 3 direction of each ply."""
        self._update_and_check_results()
        return get_data_from_sp_results("results", "stresses", "s3", results=self.results)

    @property
    def s12(self) -> npt.NDArray[np.float64]:
        """In-plane shear stresses s12 of each ply."""
        self._update_and_check_results()
        return get_data_from_sp_results("results", "stresses", "s12", results=self.results)

    @property
    def s13(self) -> npt.NDArray[np.float64]:
        """Out-of-plane shear stresses s13 of each ply."""
        self._update_and_check_results()
        return get_data_from_sp_results("results", "stresses", "s13", results=self.results)

    @property
    def s23(self) -> npt.NDArray[np.float64]:
        """Out-of-plane shear stresses s23 of each ply."""
        self._update_and_check_results()
        return get_data_from_sp_results("results", "stresses", "s13", results=self.results)

    @property
    def e1(self) -> npt.NDArray[np.float64]:
        """Strains in the material 1 direction of each ply."""
        self._update_and_check_results()
        return get_data_from_sp_results("results", "strains", "e1", results=self.results)

    @property
    def e2(self) -> npt.NDArray[np.float64]:
        """Strains in the material 2 direction of each ply."""
        self._update_and_check_results()
        return get_data_from_sp_results("results", "strains", "e2", results=self.results)

    @property
    def e3(self) -> npt.NDArray[np.float64]:
        """Strains in the material 3 direction of each ply."""
        self._update_and_check_results()
        return get_data_from_sp_results("results", "strains", "e3", results=self.results)

    @property
    def e12(self) -> npt.NDArray[np.float64]:
        """In-plane shear strains e12 of each ply."""
        self._update_and_check_results()
        return get_data_from_sp_results("results", "strains", "e12", results=self.results)

    @property
    def e13(self) -> npt.NDArray[np.float64]:
        """Out-of-plane shear strains e13 of each ply."""
        self._update_and_check_results()
        return get_data_from_sp_results("results", "strains", "e13", results=self.results)

    @property
    def e23(self) -> npt.NDArray[np.float64]:
        """Out-of-plane shear strains e23 of each ply."""
        self._update_and_check_results()
        return get_data_from_sp_results("results", "strains", "e23", results=self.results)

    @property
    def inverse_reserve_factor(self) -> npt.NDArray[np.float64]:
        """Critical inverse reserve factor of each ply."""
        self._update_and_check_results()
        return get_data_from_sp_results(
            "results", "failures", "inverse_reserve_factor", results=self.results
        )

    @property
    def reserve_factor(self) -> npt.NDArray[np.float64]:
        """Lowest reserve factor of each ply.

        This attribute is equivalent to the safety factor.
        """
        self._update_and_check_results()
        return get_data_from_sp_results(
            "results", "failures", "reserve_factor", results=self.results
        )

    @property
    def margin_of_safety(self) -> npt.NDArray[np.float64]:
        """Lowest margin of safety of each ply.

        This attribute is equivalent to the safety margin.
        """
        self._update_and_check_results()
        return get_data_from_sp_results(
            "results", "failures", "margin_of_safety", results=self.results
        )

    @property
    def failure_modes(self) -> Sequence[str]:
        """Critical failure mode of each ply."""
        self._update_and_check_results()
        return list(self.results[0]["results"]["failures"]["failure_modes"])

    @property
    def offsets(self) -> npt.NDArray[np.float64]:
        """Z coordinates for each interface and ply."""
        self._update_and_check_results()
        return get_data_from_sp_results("results", "offsets", results=self.results)

    @property
    def polar_properties_E1(self) -> npt.NDArray[np.float64]:
        """Polar property E1 of the laminate."""
        self._update_and_check_results()
        return get_data_from_sp_results("layup", "polar_properties", "E1", results=self.results)

    @property
    def polar_properties_E2(self) -> npt.NDArray[np.float64]:
        """Polar property E2 of the laminate."""
        self._update_and_check_results()
        return get_data_from_sp_results("layup", "polar_properties", "E2", results=self.results)

    @property
    def polar_properties_G12(self) -> npt.NDArray[np.float64]:
        """Polar property G12 of the laminate."""
        self._update_and_check_results()
        return get_data_from_sp_results("layup", "polar_properties", "G12", results=self.results)

    @property
    def number_of_plies(self) -> int:
        """Number of plies."""
        return len(self.analysis_plies)

    @property
    def is_uptodate(self) -> bool:
        """True if the results are up-to-date."""
        return self._is_uptodate

    def run(self) -> None:
        """Build and run the DPF operator network and cache the results."""
        scope_config_reader_op = dpf.Operator("composite::scope_config_reader")
        scope_config = dpf.DataTree()
        if self._time:
<<<<<<< HEAD
            scope_config.add({"requested_times": [self._time]})
=======
            scope_config.add("requested_times", [self._time])
>>>>>>> 556ae72c
        scope_config_reader_op.inputs.scope_configuration(scope_config)

        evaluate_failure_criterion_per_scope_op = dpf.Operator(
            "composite::evaluate_failure_criterion_per_scope"
        )

<<<<<<< HEAD
        # Live evaluation is not yet supported
=======
>>>>>>> 556ae72c
        evaluate_failure_criterion_per_scope_op.inputs.criterion_configuration(
            self.combined_criterion.to_json()
        )

        evaluate_failure_criterion_per_scope_op.inputs.scope_configuration(
            scope_config_reader_op.outputs
        )

        scope = dpf.Scoping()
        scope.ids = [self.element_id]
        evaluate_failure_criterion_per_scope_op.inputs.element_scoping(scope)
        evaluate_failure_criterion_per_scope_op.inputs.materials_container(
            self._material_operators.material_provider.outputs
        )
        evaluate_failure_criterion_per_scope_op.inputs.stream_provider(self._rst_streams_provider)
        evaluate_failure_criterion_per_scope_op.inputs.mesh(self._meshed_region)
        has_layup_provider = True
        evaluate_failure_criterion_per_scope_op.inputs.has_layup_provider(has_layup_provider)
        evaluate_failure_criterion_per_scope_op.inputs.section_data_container(
            self._layup_provider.outputs.section_data_container
        )

        evaluate_failure_criterion_per_scope_op.inputs.material_fields(
            self._layup_provider.outputs.material_fields
        )
        evaluate_failure_criterion_per_scope_op.inputs.mesh_properties_container(
            self._layup_provider.outputs.mesh_properties_container
        )
        evaluate_failure_criterion_per_scope_op.inputs.request_sandwich_results(True)

        sampling_point_evaluator = dpf.Operator("composite::evaluate_sampling_point")

        sampling_point_evaluator.inputs.materials_container(
            self._material_operators.material_provider.outputs
        )
        sampling_point_evaluator.inputs.material_support(
            self._material_operators.material_support_provider.outputs
        )
        sampling_point_evaluator.inputs.mesh(self._meshed_region)
        sampling_point_evaluator.inputs.stresses_container(
            evaluate_failure_criterion_per_scope_op.outputs.stresses_container
        )
        sampling_point_evaluator.inputs.strains_container(
            evaluate_failure_criterion_per_scope_op.outputs.strains_container
        )
        sampling_point_evaluator.inputs.element_scoping(scope)
        sampling_point_evaluator.inputs.section_data_container(
            self._layup_provider.outputs.section_data_container
        )

        result_info_provider = dpf.Operator("ResultInfoProvider")
        result_info_provider.inputs.data_sources(self._rst_data_source)

        sampling_point_evaluator.inputs.time_id(
            evaluate_failure_criterion_per_scope_op.outputs.time_id
        )
        sampling_point_evaluator.inputs.unit_system(result_info_provider.outputs)
        sampling_point_evaluator.inputs.failure_container(
            evaluate_failure_criterion_per_scope_op.outputs.failure_container
        )
        sampling_point_evaluator.inputs.extract_max_failure_per_layer(False)
        sampling_point_evaluator.inputs.check_mechanical_unit_system(False)

        sampling_point_to_json_converter = dpf.Operator("composite::convert_sampling_point_to_json")
        sampling_point_to_json_converter.connect(0, sampling_point_evaluator, 0)

        # update internal members
        self._results = json.loads(
            sampling_point_to_json_converter.get_output(pin=0, output_type=dpf.types.string)
        )
        if not self._results or len(self._results) == 0:
            raise RuntimeError(f"Sampling point {self.name} has no results.")
        if self._results and len(self._results) > 1:
            raise RuntimeError(
                f"Sampling point {self.name} is scoped to more than one element,"
                f" which is not yet supported."
            )

        self._spots_per_ply = 0
        if self._results:
            # update the number of spots
            self._spots_per_ply = int(
                len(np.array(self._results[0]["results"]["strains"]["e1"]))
                / len(self._results[0]["layup"]["analysis_plies"])
            )

        if self._spots_per_ply == 3:
            self._interface_indices = {Spot.BOTTOM: 0, Spot.MIDDLE: 1, Spot.TOP: 2}
        elif self._spots_per_ply == 2:
            self._interface_indices = {Spot.BOTTOM: 0, Spot.TOP: 1}
        elif self._spots_per_ply == 1:
            raise RuntimeError(
                "Result files that only have results at the middle of the ply are not supported."
            )

        self._is_uptodate = True

    def get_indices(
        self, spots: Collection[Spot] = (Spot.BOTTOM, Spot.MIDDLE, Spot.TOP)
    ) -> Sequence[int]:
        """Get the indices of the selected spots (interfaces) for each ply.

        The indices are sorted from bottom to top.
        For instance, this method can be used to access the stresses at the bottom of each ply.

        Parameters
        ----------
        spots :
            Collection of spots. Only the indices of the bottom interfaces of plies
            are returned if ``[Spot.BOTTOM]`` is set.

        Examples
        --------
            >>> ply_top_indices = sampling_point.get_indices([Spot.TOP])

        """
        self._update_and_check_results()
        return get_indices_from_sp(
            self._interface_indices, self.number_of_plies, self.spots_per_ply, spots
        )

    def get_offsets_by_spots(
        self,
        spots: Collection[Spot] = (Spot.BOTTOM, Spot.MIDDLE, Spot.TOP),
        core_scale_factor: float = 1.0,
    ) -> npt.NDArray[np.float64]:
        """Access the y coordinates of the selected spots (interfaces) for each ply.

        Parameters
        ----------
        spots :
            Collection of spots.

        core_scale_factor :
            Factor for scaling the thickness of core plies.
        """
        self._update_and_check_results()
        return get_offsets_by_spots_from_sp(self, spots, core_scale_factor)

    def get_ply_wise_critical_failures(self) -> List[FailureResult]:
        """Get the critical failure value and modes per ply."""
        self._update_and_check_results()
        return get_ply_wise_critical_failures_from_sp(self)

    def add_results_to_plot(
        self,
        axes: Any,
        components: Sequence[str],
        spots: Collection[Spot] = (Spot.BOTTOM, Spot.TOP),
        core_scale_factor: float = 1.0,
        title: str = "",
        xlabel: str = "",
    ) -> None:
        """Add results (strain, stress, or failure values) to an ``Axes`` object.

        Parameters
        ----------
        axes :
            Matplotlib :py:class:`~matplotlib.axes.Axes` object.
        components :
            List of result components. Valid components for
            strain are ``"e1"``, ``"e2"``, ``"e3"``, ``"e12"``, ``"e13"``,
            and ``"e23"`` Valid components for stress are ``"s1",`` ``"s2"``,
            ``"s3"``, ``"s12"``, ``"s13"``, and ``"s23"``. Valid components
            for failure are ``"inverse_reserve_factor"``, ``"reserve_factor"``,
            and ``"margin_of_safety"``.
        spots :
            Collection of spots (interfaces).
        core_scale_factor :
            Factor for scaling the thickness of core plies.
        title :
            Title of the plot. This parameter is ignored if empty.
        xlabel :
            Becomes the label of the x-axis. This parameter is ignored if empty.

        Examples
        --------
            >>> import matplotlib.pyplot as plt
            >>> fig, ax1 = plt.subplots()
            >>> sampling_point.add_results_to_plot(ax1,
                                                  ["s13", "s23", "s3"],
                                                  [Spot.BOTTOM, Spot.TOP],
                                                  0.1, "Interlaminar Stresses", "[MPa]")
        """
        self._update_and_check_results()
        add_results_to_plot_to_sp(self, axes, components, spots, core_scale_factor, title, xlabel)

    def add_ply_sequence_to_plot(self, axes: Any, core_scale_factor: float = 1.0) -> None:
        """Add the stacking (ply and text) to an axis or plot.

        Parameters
        ----------
        axes :
            Matplotlib :py:class:`~matplotlib.axes.Axes` object.
        core_scale_factor :
            Factor for scaling the thickness of core plies.
        """
        self._update_and_check_results()
        add_ply_sequence_to_plot_to_sp(self, axes, core_scale_factor)

    def get_polar_plot(
        self, components: Sequence[str] = ("E1", "E2", "G12")
    ) -> SamplingPointFigure:
        """Create a standard polar plot to visualize the polar properties of the laminate.

        Parameters
        ----------
        components :
            Stiffness quantities to plot.

        Examples
        --------
            >>> figure, axes = sampling_point.get_polar_plot(components=["E1", "G12"])
        """
        self._update_and_check_results()
        return get_polar_plot_from_sp(self, components)

    def get_result_plots(
        self,
        strain_components: Sequence[str] = ("e1", "e2", "e3", "e12", "e13", "e23"),
        stress_components: Sequence[str] = ("s1", "s2", "s3", "s12", "s13", "s23"),
        failure_components: Sequence[FailureMeasureEnum] = (
            FailureMeasureEnum.INVERSE_RESERVE_FACTOR,
            FailureMeasureEnum.RESERVE_FACTOR,
            FailureMeasureEnum.MARGIN_OF_SAFETY,
        ),
        show_failure_modes: bool = False,
        create_laminate_plot: bool = True,
        core_scale_factor: float = 1.0,
        spots: Collection[Spot] = (Spot.BOTTOM, Spot.MIDDLE, Spot.TOP),
    ) -> SamplingPointFigure:
        """Generate a figure with a grid of axes (plot) for each selected result entity.

        Parameters
        ----------
        strain_components
            Strain entities of interest. Supported values are ``"e1"``, ``"e2"``,
            ``"e3"``, ``"e12"``, ``"e13"``, and ``"e23"``. The plot is skipped
            if the list is empty.
        stress_components
            Stress entities of interest. Supported values are ``"s1"``, ``"s2"``,
            ``"s3"``, ``"s12"``, ``"s13"``, and ``"s23"``. The plot is skipped
            if the list is empty.
        failure_components
            Failure values of interest. Values supported are ``"irf"``, ``"rf"``,
            and ``"mos"``. The plot is skipped if the list is empty.
        show_failure_modes
            WHether to add the critical failure mode to the failure plot.
        create_laminate_plot
            Whether to plot the stacking sequence of the laminate, including text information
            such as material, thickness, and angle.
        core_scale_factor
            Factor for scaling the thickness of core plies.
        spots
            Spots (interfaces) to show results at.

        Examples
        --------
            >>> figure, axes = sampling_point.get_result_plots()

        """
        self._update_and_check_results()
        return get_result_plots_from_sp(
            self,
            strain_components,
            stress_components,
            failure_components,
            show_failure_modes,
            create_laminate_plot,
            core_scale_factor,
            spots,
        )

    def _update_and_check_results(self) -> None:
        if not self._is_uptodate or not self._results:
            self.run()

        if not self._results:
            raise RuntimeError(f"Results of sampling point {self.name} are not available.")<|MERGE_RESOLUTION|>--- conflicted
+++ resolved
@@ -302,21 +302,14 @@
         scope_config_reader_op = dpf.Operator("composite::scope_config_reader")
         scope_config = dpf.DataTree()
         if self._time:
-<<<<<<< HEAD
             scope_config.add({"requested_times": [self._time]})
-=======
-            scope_config.add("requested_times", [self._time])
->>>>>>> 556ae72c
         scope_config_reader_op.inputs.scope_configuration(scope_config)
 
         evaluate_failure_criterion_per_scope_op = dpf.Operator(
             "composite::evaluate_failure_criterion_per_scope"
         )
 
-<<<<<<< HEAD
         # Live evaluation is not yet supported
-=======
->>>>>>> 556ae72c
         evaluate_failure_criterion_per_scope_op.inputs.criterion_configuration(
             self.combined_criterion.to_json()
         )
