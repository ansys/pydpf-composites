# Copyright (C) 2023 - 2024 ANSYS, Inc. and/or its affiliates.
# SPDX-License-Identifier: MIT
#
#
# Permission is hereby granted, free of charge, to any person obtaining a copy
# of this software and associated documentation files (the "Software"), to deal
# in the Software without restriction, including without limitation the rights
# to use, copy, modify, merge, publish, distribute, sublicense, and/or sell
# copies of the Software, and to permit persons to whom the Software is
# furnished to do so, subject to the following conditions:
#
# The above copyright notice and this permission notice shall be included in all
# copies or substantial portions of the Software.
#
# THE SOFTWARE IS PROVIDED "AS IS", WITHOUT WARRANTY OF ANY KIND, EXPRESS OR
# IMPLIED, INCLUDING BUT NOT LIMITED TO THE WARRANTIES OF MERCHANTABILITY,
# FITNESS FOR A PARTICULAR PURPOSE AND NONINFRINGEMENT. IN NO EVENT SHALL THE
# AUTHORS OR COPYRIGHT HOLDERS BE LIABLE FOR ANY CLAIM, DAMAGES OR OTHER
# LIABILITY, WHETHER IN AN ACTION OF CONTRACT, TORT OR OTHERWISE, ARISING FROM,
# OUT OF OR IN CONNECTION WITH THE SOFTWARE OR THE USE OR OTHER DEALINGS IN THE
# SOFTWARE.

"""Helper to get example files."""

from dataclasses import dataclass
import os
import tempfile
from typing import Optional, cast
import urllib.request

import ansys.dpf.core as dpf

from ..data_sources import (
    CompositeDefinitionFiles,
    ContinuousFiberCompositesFiles,
    ShortFiberCompositesFiles,
)
from ..server_helpers import upload_file_to_unique_tmp_folder

EXAMPLE_REPO = "https://github.com/ansys/example-data/raw/master/pydpf-composites/"


# Example URL to run the examples locally
<<<<<<< HEAD
# EXAMPLE_REPO = "file:////D:/Development/pyansys-example-data/pydpf-composites/"
=======
# EXAMPLE_REPO = "file:////D:/dev/pyansys-example-data/pydpf-composites/"
>>>>>>> 92aadc56


@dataclass
class _ContinuousFiberCompositeFiles:
    definition: str
    mapping: str | None = None


@dataclass
class _ContinuousFiberCompositesExampleFilenames:
    rst: list[str]
    composite: dict[str, _ContinuousFiberCompositeFiles]
    engineering_data: str


@dataclass
class _ShortFiberCompositesExampleFilenames:
    rst: list[str]
    dsdat: str
    engineering_data: str


@dataclass
class _ContinuousFiberExampleLocation:
    """Location of a given continuous fiber example in the example_data repo.

    Parameters
    ----------
    directory
        Directory in example_data/pydpf-composites
    files
        Example files in directory
    """

    directory: str
    files: _ContinuousFiberCompositesExampleFilenames


@dataclass
class _ShortFiberExampleLocation:
    """Location of a given short fiber example in the example_data repo.

    Parameters
    ----------
    directory:
        Directory in example_data/pydpf-composites
    files:
        Example files in directory
    """

    directory: str
    files: _ShortFiberCompositesExampleFilenames


_continuous_fiber_examples: dict[str, _ContinuousFiberExampleLocation] = {
    "shell": _ContinuousFiberExampleLocation(
        directory="shell",
        files=_ContinuousFiberCompositesExampleFilenames(
            rst=["shell.rst"],
            engineering_data="material.engd",
            composite={
                "shell": _ContinuousFiberCompositeFiles(
                    definition="ACPCompositeDefinitions.h5",
                )
            },
        ),
    ),
    "ins": _ContinuousFiberExampleLocation(
        directory="ins",
        files=_ContinuousFiberCompositesExampleFilenames(
            rst=["beam_181_analysis_model.rst"],
            engineering_data="materials.xml",
            composite={
                "shell": _ContinuousFiberCompositeFiles(definition="ACPCompositeDefinitions.h5")
            },
        ),
    ),
    "assembly": _ContinuousFiberExampleLocation(
        directory="assembly",
        files=_ContinuousFiberCompositesExampleFilenames(
            rst=["file.rst"],
            engineering_data="material.engd",
            composite={
                "solid": _ContinuousFiberCompositeFiles(
                    definition="ACPSolidModel_SM.h5", mapping="ACPSolidModel_SM.mapping"
                ),
                "shell": _ContinuousFiberCompositeFiles(
                    definition="ACPCompositeDefinitions.h5",
                    mapping="ACPCompositeDefinitions.mapping",
                ),
            },
        ),
    ),
    "harmonic": _ContinuousFiberExampleLocation(
        directory="harmonic",
        files=_ContinuousFiberCompositesExampleFilenames(
            rst=["file.rst"],
            engineering_data="MatML.xml",
            composite={
                "shell": _ContinuousFiberCompositeFiles(definition="ACPCompositeDefinitions.h5"),
            },
        ),
    ),
    "fatigue": _ContinuousFiberExampleLocation(
        directory="fatigue",
        files=_ContinuousFiberCompositesExampleFilenames(
            rst=["file.rst"],
            engineering_data="MatML.xml",
            composite={
                "shell": _ContinuousFiberCompositeFiles(definition="ACPCompositeDefinitions.h5"),
            },
        ),
    ),
    "thermal_solid": _ContinuousFiberExampleLocation(
        directory="thermal_solid",
        files=_ContinuousFiberCompositesExampleFilenames(
            rst=["file.rst"],
            engineering_data="MatML.xml",
            composite={
                "shell": _ContinuousFiberCompositeFiles(definition="ACPSolidModel_SM.h5"),
            },
        ),
    ),
<<<<<<< HEAD
=======
    "cyclic_symmetry": _ContinuousFiberExampleLocation(
        directory="cyclic_symmetry",
        files=_ContinuousFiberCompositesExampleFilenames(
            rst=["file.rst"],
            engineering_data="MatML.xml",
            composite={
                "solid": _ContinuousFiberCompositeFiles(definition="ACPSolidModel_SM.h5"),
            },
        ),
    ),
>>>>>>> 92aadc56
}

_short_fiber_examples: dict[str, _ShortFiberExampleLocation] = {
    "short_fiber": _ShortFiberExampleLocation(
        directory="short_fiber",
        files=_ShortFiberCompositesExampleFilenames(
            rst=["file.rst"], engineering_data="MatML.xml", dsdat="ds.dat"
        ),
    )
}


def _get_file_url(directory: str, filename: str) -> str:
    return EXAMPLE_REPO + "/".join([directory, filename])


def _download_and_upload_file(
    directory: str, filename: str, tmpdir: str, server: dpf.server
) -> str:
    """Download example file from example_data repo and upload it the dpf server."""
    file_url = _get_file_url(directory, filename)
    local_path = os.path.join(tmpdir, filename)
    if server.local_server:
        local_path = os.path.join(os.getcwd(), filename)
    urllib.request.urlretrieve(file_url, local_path)
    if server.local_server:
        return local_path
    return upload_file_to_unique_tmp_folder(local_path, server=server)


def get_short_fiber_example_files(
    server: dpf.server,
    example_key: str,
) -> ShortFiberCompositesFiles:
    """Get short fiber example file by example key.

    This will copy the example files into the current working directory, if the
    server is local.

    Parameters
    ----------
    server:
    example_key:
    """
    example_files = _short_fiber_examples[example_key]
    with tempfile.TemporaryDirectory() as tmpdir:

        def get_server_path(filename: str) -> str:
            return _download_and_upload_file(example_files.directory, filename, tmpdir, server)

        return ShortFiberCompositesFiles(
            rst=[get_server_path(filename) for filename in example_files.files.rst],
            dsdat=get_server_path(example_files.files.dsdat),
            engineering_data=get_server_path(example_files.files.engineering_data),
            files_are_local=False,
        )


def get_continuous_fiber_example_files(
    server: dpf.server,
    example_key: str,
    skip_acp_layup_files: bool = False,
) -> ContinuousFiberCompositesFiles:
    """Get continuous fiber example file by example key.

    This will copy the example files into the current working directory, if the
    server is local.

    Parameters
    ----------
    server:
    example_key:
    """
    example_files = _continuous_fiber_examples[example_key]
    with tempfile.TemporaryDirectory() as tmpdir:

        def get_server_path(filename: str) -> str:
            return _download_and_upload_file(example_files.directory, filename, tmpdir, server)

        all_composite_files = {}
        if not skip_acp_layup_files:
            for key, composite_examples_files_for_scope in example_files.files.composite.items():
                composite_files = CompositeDefinitionFiles(
                    definition=get_server_path(composite_examples_files_for_scope.definition),
                )
                if composite_examples_files_for_scope.mapping is not None:
                    composite_files.mapping = get_server_path(
                        composite_examples_files_for_scope.mapping
                    )

                all_composite_files[key] = composite_files

        return ContinuousFiberCompositesFiles(
            rst=[get_server_path(rst_path) for rst_path in example_files.files.rst],
            engineering_data=get_server_path(example_files.files.engineering_data),
            composite=all_composite_files,
            files_are_local=False,
        )<|MERGE_RESOLUTION|>--- conflicted
+++ resolved
@@ -41,11 +41,7 @@
 
 
 # Example URL to run the examples locally
-<<<<<<< HEAD
-# EXAMPLE_REPO = "file:////D:/Development/pyansys-example-data/pydpf-composites/"
-=======
 # EXAMPLE_REPO = "file:////D:/dev/pyansys-example-data/pydpf-composites/"
->>>>>>> 92aadc56
 
 
 @dataclass
@@ -169,8 +165,6 @@
             },
         ),
     ),
-<<<<<<< HEAD
-=======
     "cyclic_symmetry": _ContinuousFiberExampleLocation(
         directory="cyclic_symmetry",
         files=_ContinuousFiberCompositesExampleFilenames(
@@ -181,7 +175,6 @@
             },
         ),
     ),
->>>>>>> 92aadc56
 }
 
 _short_fiber_examples: dict[str, _ShortFiberExampleLocation] = {
