"""Helper to get example files."""

from dataclasses import dataclass
import os
import tempfile
from typing import Dict, Optional, cast
import urllib.request

import ansys.dpf.core as dpf

from ..data_sources import (
    CompositeDefinitionFiles,
    ContinuousFiberCompositesFiles,
    ShortFiberCompositesFiles,
)

<<<<<<< HEAD
EXAMPLE_REPO = "https://github.com/pyansys/example-data/raw/master/pydpf-composites/"


def upload_short_fiber_composite_files_to_server(
    data_files: ShortFiberCompositesFiles, server: dpf.server
) -> ShortFiberCompositesFiles:
    """Upload short fiber composites files to server.

    Parameters
    ----------
    data_files
    server
    """

    def upload(filename: _PATH) -> str:
        return cast(str, dpf.upload_file_in_tmp_folder(filename, server=server))

    return ShortFiberCompositesFiles(
        rst=upload(data_files.engineering_data),
        dsdat=upload(data_files.dsdat),
        engineering_data=upload(data_files.engineering_data),
    )


def upload_continuous_fiber_composite_files_to_server(
    data_files: ContinuousFiberCompositesFiles, server: dpf.server
) -> ContinuousFiberCompositesFiles:
    """Upload continuous fiber composites files to server.

    Note: If server.local_server == True the data_files are returned unmodified.

    Parameters
    ----------
    data_files
    server
    """
    if server.local_server:
        return data_files

    def upload(filename: _PATH) -> _PATH:
        return cast(str, dpf.upload_file_in_tmp_folder(filename, server=server))

    all_composite_files = {}
    for key, composite_files_by_scope in data_files.composite.items():
        composite_definition_files = CompositeDefinitionFiles(
            definition=upload(composite_files_by_scope.definition),
        )

        if composite_files_by_scope.mapping is not None:
            composite_definition_files.mapping = upload(composite_files_by_scope.mapping)

        all_composite_files[key] = composite_definition_files

    return ContinuousFiberCompositesFiles(
        rst=[upload(rst_path) for rst_path in data_files.rst],
        engineering_data=upload(data_files.engineering_data),
        composite=all_composite_files,
    )
=======
EXAMPLE_REPO = "https://github.com/ansys/example-data/raw/master/pydpf-composites/"
>>>>>>> 78bf4e10


@dataclass
class _ContinuousFiberCompositeFiles:
    definition: str
    mapping: Optional[str] = None


@dataclass
class _ContinuousFiberCompositesExampleFilenames:
    rst: str
    composite: Dict[str, _ContinuousFiberCompositeFiles]
    engineering_data: str


@dataclass
class _ShortFiberCompositesExampleFilenames:
    rst: str
    dsdat: str
    engineering_data: str


@dataclass
class _ContinuousFiberExampleLocation:
    """Location of the a given continuous fiber example in the example_data repo.

    Parameters
    ----------
    directory
        Directory in example_data/pydpf-composites
    files
        Example files in directory
    """

    directory: str
    files: _ContinuousFiberCompositesExampleFilenames


@dataclass
class _ShortFiberExampleLocation:
    """Location of a given short fiber example in the example_data repo.

    Parameters
    ----------
    directory:
        Directory in example_data/pydpf-composites
    files:
        Example files in directory
    """

    directory: str
    files: _ShortFiberCompositesExampleFilenames


_continuous_fiber_examples: Dict[str, _ContinuousFiberExampleLocation] = {
    "shell": _ContinuousFiberExampleLocation(
        directory="shell",
        files=_ContinuousFiberCompositesExampleFilenames(
            rst="shell.rst",
            engineering_data="material.engd",
            composite={
                "shell": _ContinuousFiberCompositeFiles(
                    definition="ACPCompositeDefinitions.h5",
                )
            },
        ),
    ),
    "ins": _ContinuousFiberExampleLocation(
        directory="ins",
        files=_ContinuousFiberCompositesExampleFilenames(
            rst="beam_181_analysis_model.rst",
            engineering_data="materials.xml",
            composite={
                "shell": _ContinuousFiberCompositeFiles(definition="ACPCompositeDefinitions.h5")
            },
        ),
    ),
    "assembly": _ContinuousFiberExampleLocation(
        directory="assembly",
        files=_ContinuousFiberCompositesExampleFilenames(
            rst="file.rst",
            engineering_data="material.engd",
            composite={
                "solid": _ContinuousFiberCompositeFiles(
                    definition="ACPSolidModel_SM.h5", mapping="ACPSolidModel_SM.mapping"
                ),
                "shell": _ContinuousFiberCompositeFiles(
                    definition="ACPCompositeDefinitions.h5",
                    mapping="ACPCompositeDefinitions.mapping",
                ),
            },
        ),
    ),
}

_short_fiber_examples: Dict[str, _ShortFiberExampleLocation] = {
    "short_fiber": _ShortFiberExampleLocation(
        directory="short_fiber",
        files=_ShortFiberCompositesExampleFilenames(
            rst="file.rst", engineering_data="MatML.xml", dsdat="ds.dat"
        ),
    )
}


def _get_file_url(directory: str, filename: str) -> str:
    return EXAMPLE_REPO + "/".join([directory, filename])


def _download_and_upload_file(
    directory: str, filename: str, tmpdir: str, server: dpf.server
) -> str:
    """Download example file from example_data repo and upload it the dpf server."""
    file_url = _get_file_url(directory, filename)
    local_path = os.path.join(tmpdir, filename)
    if server.local_server:
        local_path = os.path.join(os.getcwd(), filename)
    urllib.request.urlretrieve(file_url, local_path)
    if server.local_server:
        return local_path
    return cast(str, dpf.upload_file_in_tmp_folder(local_path, server=server))


def get_short_fiber_example_files(
    server: dpf.server,
    example_key: str,
) -> ShortFiberCompositesFiles:
    """Get short fiber example file by example key.

    This will copy the example files into the current working directory, if the
    server is local.

    Parameters
    ----------
    server:
    example_key:
    """
    example_files = _short_fiber_examples[example_key]
    with tempfile.TemporaryDirectory() as tmpdir:

        def get_server_path(filename: str) -> str:
            return _download_and_upload_file(example_files.directory, filename, tmpdir, server)

        return ShortFiberCompositesFiles(
            rst=get_server_path(example_files.files.rst),
            dsdat=get_server_path(example_files.files.dsdat),
            engineering_data=get_server_path(example_files.files.engineering_data),
            files_are_local=False,
        )


def get_continuous_fiber_example_files(
    server: dpf.server,
    example_key: str,
) -> ContinuousFiberCompositesFiles:
    """Get continuous fiber example file by example key.

    This will copy the example files into the current working directory, if the
    server is local.

    Parameters
    ----------
    server:
    example_key:
    """
    example_files = _continuous_fiber_examples[example_key]
    with tempfile.TemporaryDirectory() as tmpdir:

        def get_server_path(filename: str) -> str:
            return _download_and_upload_file(example_files.directory, filename, tmpdir, server)

        all_composite_files = {}
        for key, composite_examples_files_for_scope in example_files.files.composite.items():
            composite_files = CompositeDefinitionFiles(
                definition=get_server_path(composite_examples_files_for_scope.definition),
            )
            if composite_examples_files_for_scope.mapping is not None:
                composite_files.mapping = get_server_path(
                    composite_examples_files_for_scope.mapping
                )

            all_composite_files[key] = composite_files

        return ContinuousFiberCompositesFiles(
            rst=[get_server_path(rst_path) for rst_path in example_files.files.rst],
            engineering_data=get_server_path(example_files.files.engineering_data),
            composite=all_composite_files,
            files_are_local=False,
        )<|MERGE_RESOLUTION|>--- conflicted
+++ resolved
@@ -14,68 +14,7 @@
     ShortFiberCompositesFiles,
 )
 
-<<<<<<< HEAD
-EXAMPLE_REPO = "https://github.com/pyansys/example-data/raw/master/pydpf-composites/"
-
-
-def upload_short_fiber_composite_files_to_server(
-    data_files: ShortFiberCompositesFiles, server: dpf.server
-) -> ShortFiberCompositesFiles:
-    """Upload short fiber composites files to server.
-
-    Parameters
-    ----------
-    data_files
-    server
-    """
-
-    def upload(filename: _PATH) -> str:
-        return cast(str, dpf.upload_file_in_tmp_folder(filename, server=server))
-
-    return ShortFiberCompositesFiles(
-        rst=upload(data_files.engineering_data),
-        dsdat=upload(data_files.dsdat),
-        engineering_data=upload(data_files.engineering_data),
-    )
-
-
-def upload_continuous_fiber_composite_files_to_server(
-    data_files: ContinuousFiberCompositesFiles, server: dpf.server
-) -> ContinuousFiberCompositesFiles:
-    """Upload continuous fiber composites files to server.
-
-    Note: If server.local_server == True the data_files are returned unmodified.
-
-    Parameters
-    ----------
-    data_files
-    server
-    """
-    if server.local_server:
-        return data_files
-
-    def upload(filename: _PATH) -> _PATH:
-        return cast(str, dpf.upload_file_in_tmp_folder(filename, server=server))
-
-    all_composite_files = {}
-    for key, composite_files_by_scope in data_files.composite.items():
-        composite_definition_files = CompositeDefinitionFiles(
-            definition=upload(composite_files_by_scope.definition),
-        )
-
-        if composite_files_by_scope.mapping is not None:
-            composite_definition_files.mapping = upload(composite_files_by_scope.mapping)
-
-        all_composite_files[key] = composite_definition_files
-
-    return ContinuousFiberCompositesFiles(
-        rst=[upload(rst_path) for rst_path in data_files.rst],
-        engineering_data=upload(data_files.engineering_data),
-        composite=all_composite_files,
-    )
-=======
 EXAMPLE_REPO = "https://github.com/ansys/example-data/raw/master/pydpf-composites/"
->>>>>>> 78bf4e10
 
 
 @dataclass
