"""Composite data sources."""
from dataclasses import dataclass
import os
import pathlib
from typing import Callable, Dict, List, Optional, Sequence, Union, cast

from ansys.dpf.core import DataSources

from ._typing_helper import PATH as _PATH

__all__ = (
    "CompositeDefinitionFiles",
    "ContinuousFiberCompositesFiles",
    "ShortFiberCompositesFiles",
    "CompositeDataSources",
    "get_composite_files_from_workbench_result_folder",
    "get_composites_data_sources",
    "get_short_fiber_composites_data_sources",
)

_SOLID_COMPOSITE_DEFINITIONS_PREFIX = "ACPSolidModel"
_SHELL_COMPOSITE_DEFINITIONS_PREFIX = "ACPCompositeDefinitions"
_SETUP_FOLDER_PREFIX = "Setup"
_H5_SUFFIX = ".h5"
_MATML_FILENAME = "MatML.xml"
_RST_SUFFIX = ".rst"
_RST_PREFIX = "file"
_MAPPING_SUFFIX = ".mapping"

_LAYUPFILE_INDEX_KEY = "CompositeDefinitions"
_MAPPINGFILE_INDEX_KEY = "MappingCompositeDefinitions"


@dataclass
class CompositeDefinitionFiles:
    """Provides the container for composite definition file paths."""

    definition: _PATH
    mapping: Optional[_PATH] = None


@dataclass
class ContinuousFiberCompositesFiles:
    """Provides the container for continuous fiber composite file paths."""

    rst: List[_PATH]
    composite: Dict[str, CompositeDefinitionFiles]
    engineering_data: _PATH
    # True if files are local and false if files
    # have already been uploaded to the server
    files_are_local: bool = True

    def __init__(
        self,
        rst: Union[List[_PATH], _PATH],
        composite: Dict[str, CompositeDefinitionFiles],
        engineering_data: _PATH,
        files_are_local: bool = True,
    ) -> None:
        """Initialize the ContinuousFiberCompositesFiles container.

        Parameters
        ----------
        rst :
            A single path to an RST file, or a list of paths to distributed
            RST files.
        composite :
            Dictionary of composite definition files. The key can be chosen
            freely.
        engineering_data :
            Path to the engineering data file.
        files_are_local :
            True if files are on the local machine, False if they have already
            been uploaded to the DPF server..
        """
        if isinstance(rst, (str, pathlib.Path)):
            rst = [rst]
        self.rst = rst  # type: ignore
        self.composite = composite
        self.engineering_data = engineering_data
        self.files_are_local = files_are_local


@dataclass
class ShortFiberCompositesFiles:
    """Provides the container for short fiber composite file paths."""

    rst: List[_PATH]
    dsdat: _PATH
    engineering_data: _PATH
    # True if files are local and false if files
    # have already been uploaded to the server
    files_are_local: bool = True

    def __init__(
        self,
        rst: Union[List[_PATH], _PATH],
        dsdat: _PATH,
        engineering_data: _PATH,
        files_are_local: bool = True,
    ) -> None:
        """Initialize the ShortFiberCompositesFiles container.

        Parameters
        ----------
        rst :
            A single path to an RST file, or a list of paths to distributed
            RST files.
        dsdat :
            Path to the solver input file (``ds.dat``).
        engineering_data :
            Path to the engineering data file.
        files_are_local :
            True if files are on the local machine, False if they have already
            been uploaded to the DPF server..
        """
        if isinstance(rst, (str, pathlib.Path)):
            rst = [rst]
        self.rst = rst  # type: ignore
        self.dsdat = dsdat
        self.engineering_data = engineering_data
        self.files_are_local = files_are_local


# roosre June 2023: todo add deprecation warning where composite definition label is used
@dataclass(frozen=True)
class CompositeDataSources:
    """Provides data sources related to the composite lay-up.

    Parameters
    ----------
    rst:

    material_support:
        NOTE: The 'material_support' is explicitly listed since it is currently not
        supported (by the DPF Core) to use a distributed RST file as source for the
        material support. Instead, we create a separate DataSources object for the
        material support from the first RST file. This is a workaround until the
        support for distributed RST is added.
    engineering_data:

    old_composite_sources:
        This member is used to support assemblies in combination with the old
        DPF server (<7.0). It should be removed once the support of this
        server version is dropped.

    """

    rst: DataSources
    material_support: DataSources
    composite: DataSources
    engineering_data: DataSources

    old_composite_sources: Dict[str, DataSources]


def _get_mapping_path_file_from_definitions_path_if_exists(
    definition_path: pathlib.Path,
) -> Optional[pathlib.Path]:
    mapping_path = definition_path.parent / (definition_path.stem + _MAPPING_SUFFIX)
    return mapping_path if mapping_path.is_file() else None


def _is_rst_file(path: pathlib.Path) -> bool:
    return path.name.startswith(_RST_PREFIX) and path.suffix == _RST_SUFFIX and path.is_file()


def _is_matml_file(path: pathlib.Path) -> bool:
    return path.name == _MATML_FILENAME and path.is_file()


def _is_composite_definition_file(path: pathlib.Path) -> bool:
    is_composite_def = path.name.startswith(_SHELL_COMPOSITE_DEFINITIONS_PREFIX)
    return path.suffix == _H5_SUFFIX and path.is_file() and is_composite_def


def _is_solid_model_composite_definition_file(path: pathlib.Path) -> bool:
    is_h5 = path.suffix == _H5_SUFFIX
    is_file = path.is_file()
    is_def = path.name.startswith(_SOLID_COMPOSITE_DEFINITIONS_PREFIX)
    return is_h5 and is_file and is_def


def _get_file_paths_with_predicate(
    predicate: Callable[[pathlib.Path], bool],
    folder: pathlib.Path,
) -> Sequence[pathlib.Path]:
    files = [
        file_or_folder_path
        for file_or_folder_path in folder.iterdir()
        if predicate(file_or_folder_path)
    ]
    return files


def _get_single_file_path_with_predicate(
    predicate: Callable[[pathlib.Path], bool],
    folder: pathlib.Path,
    descriptive_name: str,
) -> pathlib.Path:
    files = _get_file_paths_with_predicate(predicate, folder)
    if len(files) != 1:
        raise RuntimeError(
            f"Expected exactly one {descriptive_name} file. Found {files}."
            f" Available files in folder: {os.listdir(folder)}"
        )

    return files[0]


def _get_single_optional_file_path_with_predicate(
    predicate: Callable[[pathlib.Path], bool],
    folder: pathlib.Path,
    descriptive_name: str,
) -> Optional[pathlib.Path]:
    files = _get_file_paths_with_predicate(predicate, folder)
    if len(files) > 1:
        raise RuntimeError(f"Expected no more than one {descriptive_name} file. Found {files}.")
    if len(files) == 0:
        return None
    return files[0]


def _add_composite_definitons_from_setup_folder(
    setup_folder: pathlib.Path, composite_files: ContinuousFiberCompositesFiles
) -> None:
    composite_definition = _get_single_optional_file_path_with_predicate(
        _is_composite_definition_file,
        setup_folder,
        "composites_definition",
    )

    solid_model_definition = _get_single_optional_file_path_with_predicate(
        _is_solid_model_composite_definition_file, setup_folder, "solid_model_definition"
    )

    def get_composite_definitions_files(
        composite_definition_path: pathlib.Path,
    ) -> CompositeDefinitionFiles:
        mapping_path = _get_mapping_path_file_from_definitions_path_if_exists(
            composite_definition_path
        )
        return CompositeDefinitionFiles(
            definition=composite_definition_path.resolve(),
            mapping=mapping_path.resolve() if mapping_path is not None else None,
        )

    if composite_definition is not None:
        definition_files = get_composite_definitions_files(composite_definition)
        key = os.path.basename(setup_folder) + "_shell"
        if key in composite_files.composite:
            raise RuntimeError(f"Definition with key already exists {key}")
        composite_files.composite[key] = definition_files

    if solid_model_definition is not None:
        definition_files = get_composite_definitions_files(solid_model_definition)
        key = os.path.basename(setup_folder) + "_solid"

        if key in composite_files.composite:
            raise RuntimeError(f"Definition with key already exists {key}")
        composite_files.composite[key] = definition_files


def get_composite_files_from_workbench_result_folder(
    result_folder: _PATH, ensure_composite_definitions_found: bool = True
) -> ContinuousFiberCompositesFiles:
    r"""Get a ``ContinuousFiberCompositesFiles`` object from a result folder.

    This function assumes a typical Workbench folder structure for a composite
    simulation. If this method is not able to build the ``ContinuousFiberCompositesFiles``
    object, you can follow these steps:

    In the main Workbench window, activate the files panel by selecting
    **View > Files**. This shows the location of all files used in the
    workbench project. You can determine the different attributes of the
    ``ContinuousFiberCompositesFiles`` object:

    -   ``rst``: A list of files containing either the single ``file.rst``
        file that belongs to the cell ID of the solution, or the distributed
        ``file0.rst`` to ``fileN.rst`` files.

    -   ``engineering_data``: The ``MatML.xml`` file in the same folder as the RST file.

    -   ``composite``: There can be multiple composite definitions,
        one definition for each ACP system if shell data is transferred
        and one definition for each solid model if solid data is transferred.
        All the ``ACPCompositeDefinitions.h5`` and ``ACPSolidModel*.h5``
        files that are used in the solution must be added to the
        ``ContinuousFiberCompositesFiles.composite`` dictionary.
        The key can be chosen freely. Next to the ``ACPCompositeDefinitions.h5``
        and ``ACPSolidModel\*.h5`` files, corresponding ``ACPCompositeDefinitions.mapping``
        and ``ACPSolidModel*.mapping`` files can be found (optional).
        If they exist, they must be added as well.

    The following example shows how a
    :class:`.ContinuousFiberCompositesFiles` object can be built.
    The project in this example has two **ACP Pre** systems, one that exports
    shell information and one that exports solid information.

    The files are located in these locations:

    Result file:

    - ``project_root_folder/dp0/SYS/MECH/file.rst``

    Engineering data file:

    - ``project_root_folder/dp0/SYS/MECH/MatML.xml``

    Composite definition and mapping files for the solid model:

    - ``project_root_folder/dp0/ACP-Pre-1/ACPSolidModel_SM.h5``
    - ``project_root_folder/dp0/ACP-Pre-1/ACPSolidModel_SM.mapping``

    Composite definition and mapping files for the shell model:

    - ``project_root_folder/dp0/ACP-Pre-2/ACPCompositeDefinitions.h5``
    - ``project_root_folder/dp0/ACP-Pre-2/ACPCompositeDefinitions.mapping``

    The code creates the corresponding ``ContinuousFiberCompositesFiles`` object::

        ContinuousFiberCompositesFiles(
            rst=["project_root_folder/dp0/SYS/MECH/file.rst"],
            composite={
               "solid": CompositeDefinitionFiles(
                    definition="project_root_folder/dp0/ACP-Pre-1/ACPSolidModel_SM.h5",
                    mapping="project_root_folder/dp0/ACP-Pre-1/ACPSolidModel_SM.mapping"
                ),
               "shell": CompositeDefinitionFiles(
                    definition="project_root_folder/dp0/ACP-Pre-2/ACPCompositeDefinitions.h5",
                    mapping="project_root_folder/dp0/ACP-Pre-2/ACPCompositeDefinitions.mapping"
                )
            },
            engineering_data="project_root_folder/dp0/SYS/MECH/MatML.xml"
        )

    Parameters
    ----------
    result_folder :
       Result folder of the solution. Right-click the **solution** item in the Ansys Mechanical tree
       and select **Open Solver Files Directory** to obtain the result folder.
    ensure_composite_definitions_found :
        Whether to check if at least one composite definition (shell or solid) has been found.
    """
    result_folder_path = pathlib.Path(result_folder)

    setup_folders = [
        folder_path
        for folder_path in result_folder_path.iterdir()
        if folder_path.is_dir() and folder_path.name.startswith(_SETUP_FOLDER_PREFIX)
    ]

    rst_paths = _get_file_paths_with_predicate(
        _is_rst_file,
        result_folder_path,
    )

    if len(rst_paths) == 0:
        raise RuntimeError(
            f"Expected at least one rst file. Found {rst_paths}."
            f" Available files in folder: {os.listdir(result_folder_path)}"
        )

    matml_path = _get_single_file_path_with_predicate(
        _is_matml_file,
        result_folder_path,
        "matml",
    )

    assert matml_path is not None
    assert rst_paths is not None

    continuous_fiber_composite_files = ContinuousFiberCompositesFiles(
        rst=[rst_path.resolve() for rst_path in rst_paths],
        composite={},
        engineering_data=matml_path.resolve(),
    )

    for setup_folder in setup_folders:
        _add_composite_definitons_from_setup_folder(setup_folder, continuous_fiber_composite_files)

    if (
        ensure_composite_definitions_found
        and len(list(continuous_fiber_composite_files.composite.keys())) == 0
    ):
        raise RuntimeError(
            "No composite definitions found. Set "
            "ensure_composite_definitions_found argument"
            " to False to skip this check."
        )

    return continuous_fiber_composite_files


def _get_data_sources_from_rst_files(
    rst_files: List[_PATH],
) -> DataSources:
    """Get a DPF data sources object from a list of RST files.

    If a single RST file is provided, it is added via 'set_result_file_path'.
    Otherwise, the RST files are added via 'set_domain_result_file_path'.
    """
    data_sources = DataSources()
    if len(rst_files) == 1:
        data_sources.set_result_file_path(rst_files[0])
    else:
        for idx, rst_file in enumerate(rst_files):
            data_sources.set_domain_result_file_path(rst_file, idx)
    return data_sources


def get_composites_data_sources(
    continuous_composite_files: ContinuousFiberCompositesFiles,
) -> CompositeDataSources:
    """Create DPF data sources from a ``ContinuousFiberCompositeFiles`` object.

    Parameters
    ----------
    continuous_composite_files
    """
    if not continuous_composite_files.rst:
        raise RuntimeError("No rst files found.")
    else:
        rst_data_source = _get_data_sources_from_rst_files(continuous_composite_files.rst)

        # NOTE: The 'material_support' is explicitly listed since it is currently not
        # supported (by the DPF Core) to use a distributed RST file as source for the
        # material support. Instead, we create a separate DataSources object for the
        # material support from the first RST file. This is a workaround until the
        # support for distributed RST is added.
        if len(continuous_composite_files.rst) == 1:
            material_support_data_source = rst_data_source
        else:
            material_support_data_source = _get_data_sources_from_rst_files(
                [continuous_composite_files.rst[0]]
            )

    engineering_data_source = DataSources()
    engineering_data_source.add_file_path(
        continuous_composite_files.engineering_data, "EngineeringData"
    )

    composite_data_source = DataSources()
    set_part_key = len(continuous_composite_files.composite) > 1
    old_composite_data_sources = {}

    for key, composite_files in continuous_composite_files.composite.items():
        old_datasource = DataSources()
        if set_part_key:
            composite_data_source.add_file_path_for_specified_result(
                composite_files.definition, _LAYUPFILE_INDEX_KEY, key
            )
        else:
            composite_data_source.add_file_path(composite_files.definition, _LAYUPFILE_INDEX_KEY)

        if composite_files.mapping is not None:
            if set_part_key:
                composite_data_source.add_file_path_for_specified_result(
                    composite_files.mapping, _MAPPINGFILE_INDEX_KEY, key
                )
            else:
                composite_data_source.add_file_path(composite_files.mapping, _MAPPINGFILE_INDEX_KEY)

        ##### This block is needed to support DPF Server older than 7.0 (2023 R2 or before)
        old_datasource = DataSources()
        old_datasource.add_file_path(composite_files.definition, _LAYUPFILE_INDEX_KEY)
        if composite_files.mapping is not None:
            old_datasource.add_file_path(composite_files.mapping, _MAPPINGFILE_INDEX_KEY)
        ##### End of block

        old_composite_data_sources[key] = old_datasource

    return CompositeDataSources(
        rst=rst_data_source,
        material_support=material_support_data_source,
        composite=composite_data_source,
        engineering_data=engineering_data_source,
<<<<<<< HEAD
        old_composite_sources=old_composite_data_sources,
    )


def _data_sources_num_result_keys(data_sources: DataSources) -> int:
    # pylint: disable=protected-access
    return cast(
        int,
        data_sources._api.data_sources_get_num_result_keys(data_sources),
    )


def _data_sources_result_key(data_sources: DataSources, index: int) -> str:
    # pylint: disable=protected-access
    return cast(
        str,
        data_sources._api.data_sources_get_result_key_by_index(data_sources, index),
    )
=======
    )


def get_short_fiber_composites_data_sources(
    short_fiber_composites_files: ShortFiberCompositesFiles,
) -> DataSources:
    """
    Create DPF data sources from a ``ShortFiberCompositeFiles`` object.

    Parameters
    ----------
    short_fiber_composite_files :
        Container for short fiber composite file paths.
    """
    data_sources = _get_data_sources_from_rst_files(short_fiber_composites_files.rst)
    data_sources.add_file_path(short_fiber_composites_files.dsdat, "dat")
    data_sources.add_file_path(short_fiber_composites_files.engineering_data, "EngineeringData")
    return data_sources
>>>>>>> 36ffda04
<|MERGE_RESOLUTION|>--- conflicted
+++ resolved
@@ -475,7 +475,6 @@
         material_support=material_support_data_source,
         composite=composite_data_source,
         engineering_data=engineering_data_source,
-<<<<<<< HEAD
         old_composite_sources=old_composite_data_sources,
     )
 
@@ -493,8 +492,6 @@
     return cast(
         str,
         data_sources._api.data_sources_get_result_key_by_index(data_sources, index),
-    )
-=======
     )
 
 
@@ -512,5 +509,4 @@
     data_sources = _get_data_sources_from_rst_files(short_fiber_composites_files.rst)
     data_sources.add_file_path(short_fiber_composites_files.dsdat, "dat")
     data_sources.add_file_path(short_fiber_composites_files.engineering_data, "EngineeringData")
-    return data_sources
->>>>>>> 36ffda04
+    return data_sources