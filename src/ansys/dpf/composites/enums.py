"""Collection of enums."""

from enum import Enum


class Spot(Enum):
    """Implements an interface to access the spots of the results of layered elements."""

    BOTTOM = 1
    MIDDLE = 2
    TOP = 3


def get_rst_spot_index(spot: Spot) -> int:
    """Return the spot in index in the rst file.

    The order in the rst file is always bottom, top, (mid)
    """
    return [-1, 0, 2, 1][spot.value]


class Sym3x3TensorComponent(Enum):
    """Tensor indices for symmetrical 3x3 tensors."""

    tensor11 = 0
    tensor22 = 1
    tensor33 = 2
    tensor21 = 3
    tensor31 = 5
    tensor32 = 4


<<<<<<< HEAD
class FailureOutput(Enum):
    """Failure output type. The enum value corresponds to the index in the fields container."""

    failure_mode = 0
    failure_value = 1
    max_layer_index = 2


=======
>>>>>>> 0a242e31
class MaterialProperty(Enum):
    """Available material properties."""

    Engineering_Constants_E1 = "young_modulus_x_direction"
    Engineering_Constants_E2 = "young_modulus_y_direction"
    Engineering_Constants_E3 = "young_modulus_z_direction"
    Engineering_Constants_E = "young_modulus"
    Engineering_Constants_G12 = "shear_modulus_xy"
    Engineering_Constants_G23 = "shear_modulus_yz"
    Engineering_Constants_G13 = "shear_modulus_xz"
    Engineering_Constants_nu12 = "poisson_ratio_xy"
    Engineering_Constants_nu23 = "poisson_ratio_yz"
    Engineering_Constants_nu13 = "poisson_ratio_xz"
    Engineering_Constants_nu = "poisson_ratio"
    Strain_Limits_effective_strain = "von_mises"
    Tensile_Yield_Strength_effective_stress = "tensile_yield_strength"
    Strain_Limits_eXt = "strain_tensile_x_direction"
    Strain_Limits_eYt = "strain_tensile_y_direction"
    Strain_Limits_eZt = "strain_tensile_z_direction"
    Strain_Limits_eXc = "strain_compressive_x_direction"
    Strain_Limits_eYc = "strain_compressive_y_direction"
    Strain_Limits_eZc = "strain_compressive_z_direction"
    Strain_Limits_eSxy = "strain_shear_xy"
    Strain_Limits_eSyz = "strain_shear_yz"
    Strain_Limits_eSxz = "strain_shear_xz"
    Stress_Limits_Xt = "stress_tensile_x_direction"
    Stress_Limits_Yt = "stress_tensile_y_direction"
    Stress_Limits_Zt = "stress_tensile_z_direction"
    Stress_Limits_Xc = "stress_compressive_x_direction"
    Stress_Limits_Yc = "stress_compressive_y_direction"
    Stress_Limits_Zc = "stress_compressive_z_direction"
    Stress_Limits_Sxy = "stress_shear_xy"
    Stress_Limits_Syz = "stress_shear_yz"
    Stress_Limits_Sxz = "stress_shear_xz"
    Thermal_Conductivity_K = "thermal_conductivity_isotropic"
    Thermal_Conductivity_K1 = "thermal_conductivity_x_direction"
    Thermal_Conductivity_K2 = "thermal_conductivity_y_direction"
    Thermal_Conductivity_K3 = "thermal_conductivity_z_direction"
    Specific_Heat_cp = "specific_heat"
    Thermal_Expansion_Coefficients_a = "coefficient_thermal_expansion"
    Thermal_Expansion_Coefficients_aX = "coefficient_thermal_expansion_x"
    Thermal_Expansion_Coefficients_aY = "coefficient_thermal_expansion_y"
    Thermal_Expansion_Coefficients_aZ = "coefficient_thermal_expansion_z"
    Fabric_Fiber_Angle_phi = "fabric_fiber_angle"
    Hill_Yield_Criterion_R11 = "yield_stress_ratio_x_hill_criterion"
    Hill_Yield_Criterion_R22 = "yield_stress_ratio_y_hill_criterion"
    Hill_Yield_Criterion_R33 = "yield_stress_ratio_z_hill_criterion"
    Hill_Yield_Criterion_R12 = "yield_stress_ratio_xy_hill_criterion"
    Hill_Yield_Criterion_R23 = "yield_stress_ratio_yz_hill_criterion"
    Hill_Yield_Criterion_R13 = "yield_stress_ratio_xz_hill_criterion"
    Tsai_Wu_Constant_xy = "coupling_coef_xy_tsai_wu"
    Tsai_Wu_Constant_yz = "coupling_coef_yz_tsai_wu"
    Tsai_Wu_Constant_xz = "coupling_coef_xz_tsai_wu"
    Puck_Constants_p_21_pos = "tensile_inclination_xz_puck_constants"
    Puck_Constants_p_21_neg = "compressive_inclination_xz_puck_constants"
    Puck_Constants_p_22_pos = "tensile_inclination_yz_puck_constants"
    Puck_Constants_p_22_neg = "compressive_inclination_yz_puck_constants"
    Puck_Constants_s = "degradation_parameter_s_puck_constants"
    Puck_Constants_m = "degradation_parameter_m_puck_constants"
    Puck_Constants_interface_weakening_factor = "interface_weakening_factor_puck_constants"
    Larc_Constants_fracture_angle_under_compression = (
        "fracture_angle_under_compression_larc_constants"
    )
    Larc_Constants_fracture_toughness_ratio = "fracture_toughness_ratio_larc_constants"
    Larc_Constants_fracture_toughness_mode_1 = "longitudinal_friction_coefficient_larc_constants"
<<<<<<< HEAD
    Larc_Constants_fracture_toughness_mode_2 = "transverse_friction_coefficient_larc_constants"


class LayerProperty(Enum):
    """Available layer properties."""

    thicknesses = 0
    angles = 1
    shear_angles = 2


class FailureMeasure(Enum):
    """Available layer properties."""

    inverse_reserve_factor: str = "inverse_reserve_factor"
    margin_of_safety: str = "margin_of_safety"
    reserve_factor: str = "reserve_factor"
=======
    Larc_Constants_fracture_toughness_mode_2 = "transverse_friction_coefficient_larc_constants"
>>>>>>> 0a242e31
<|MERGE_RESOLUTION|>--- conflicted
+++ resolved
@@ -30,7 +30,6 @@
     tensor32 = 4
 
 
-<<<<<<< HEAD
 class FailureOutput(Enum):
     """Failure output type. The enum value corresponds to the index in the fields container."""
 
@@ -39,8 +38,18 @@
     max_layer_index = 2
 
 
-=======
->>>>>>> 0a242e31
+class LayupProperty(Enum):
+    """Enum for Layup Properties.
+
+    Values correspond to labels in output container of layup provider.
+    """
+
+    Angle = 0
+    ShearAngle = 1
+    Thickness = 2
+    LaminateOffset = 3
+
+
 class MaterialProperty(Enum):
     """Available material properties."""
 
@@ -106,7 +115,6 @@
     )
     Larc_Constants_fracture_toughness_ratio = "fracture_toughness_ratio_larc_constants"
     Larc_Constants_fracture_toughness_mode_1 = "longitudinal_friction_coefficient_larc_constants"
-<<<<<<< HEAD
     Larc_Constants_fracture_toughness_mode_2 = "transverse_friction_coefficient_larc_constants"
 
 
@@ -123,7 +131,4 @@
 
     inverse_reserve_factor: str = "inverse_reserve_factor"
     margin_of_safety: str = "margin_of_safety"
-    reserve_factor: str = "reserve_factor"
-=======
-    Larc_Constants_fracture_toughness_mode_2 = "transverse_friction_coefficient_larc_constants"
->>>>>>> 0a242e31
+    reserve_factor: str = "reserve_factor"