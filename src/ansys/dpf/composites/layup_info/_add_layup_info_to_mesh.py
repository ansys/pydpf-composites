"""Helper functions to add lay-up information to a DPF meshed region."""
from typing import Optional
from warnings import warn

from ansys.dpf.core import MeshedRegion, Operator

from ..data_sources import CompositeDataSources
from ..unit_system import UnitSystemProvider
from .material_operators import MaterialOperators


def add_layup_info_to_mesh(
    data_sources: CompositeDataSources,
    material_operators: MaterialOperators,
    mesh: MeshedRegion,
    unit_system: Optional[UnitSystemProvider] = None,
    composite_definition_label: Optional[str] = None,
) -> Operator:
    """Add lay-up information to the mesh.

    Creates a lay-up provider operator that is run and returned.

    Parameters
    ----------
    data_sources:
        DPF data sources available from the :attr:`.CompositeModel.data_sources` attribute.
    mesh:
        DPF meshed region available from the :meth:`.CompositeModel.get_mesh` method.
    material_operators:
       MaterialOperators object available from the :attr:`.CompositeModel.material_operators`
       attribute.
    unit_system:
        Unit system specification
    composite_definition_label:
        Label of the composite definition, which is the
        dictionary key in the :attr:`.ContinuousFiberCompositesFiles.composite`
        attribute. This parameter is only required for assemblies.
        See the note about assemblies in the description for the :class:`.CompositeModel` class.
    Returns
    -------
    :
        Lay-up provider operator.
    """
    if composite_definition_label is None:
        composite_definition_labels = list(data_sources.composite.keys())
        if len(composite_definition_labels) == 1:
            composite_definition_label = composite_definition_labels[0]
        else:
            raise RuntimeError(
                f"Multiple composite definition keys exists: {composite_definition_labels}. "
                f"Please specify a key explicitly."
            )

    # Set up the lay-up provider.
    # Reads the composite definition file and enriches the mesh
    # with the composite lay-up information.
    layup_provider = Operator("composite::layup_provider_operator")
    layup_provider.inputs.mesh(mesh)
    layup_provider.inputs.data_sources(data_sources.composite[composite_definition_label])
    layup_provider.inputs.abstract_field_support(
        material_operators.material_support_provider.outputs.abstract_field_support
    )
<<<<<<< HEAD
    layup_provider.inputs.unit_system(
        material_operators.result_info_provider.outputs.result_info
    )
=======

    if unit_system is None:
        warn(
            "Calling add_layup_info_to_mesh"
            "without a unit system is deprecated. Use get_unit_system"
            "to obtain the unit system.",
            DeprecationWarning,
            stacklevel=2,
        )
        unit_system = material_operators.result_info_provider

    layup_provider.inputs.unit_system(unit_system)
>>>>>>> de439845
    layup_provider.run()

    return layup_provider<|MERGE_RESOLUTION|>--- conflicted
+++ resolved
@@ -60,11 +60,6 @@
     layup_provider.inputs.abstract_field_support(
         material_operators.material_support_provider.outputs.abstract_field_support
     )
-<<<<<<< HEAD
-    layup_provider.inputs.unit_system(
-        material_operators.result_info_provider.outputs.result_info
-    )
-=======
 
     if unit_system is None:
         warn(
@@ -77,7 +72,6 @@
         unit_system = material_operators.result_info_provider
 
     layup_provider.inputs.unit_system(unit_system)
->>>>>>> de439845
     layup_provider.run()
 
     return layup_provider