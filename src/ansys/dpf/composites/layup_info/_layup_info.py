--- conflicted
+++ resolved
@@ -187,13 +187,8 @@
     mesh
         DPF Meshed region enriched with layup information
     data_source_or_streams_provider:
-<<<<<<< HEAD
-        Dpf data source with rst file or streams_provider. The streams provider is
+        DPF data source with rst file or streams_provider. The streams provider is
         available from :attr:`.CompositeModel.core_model` (under metadata.streams_provider).
-=======
-        DPF data source with rst file or streams_provider. The streams provider is
-        available from :class:`~CompositeModel.core_model` (under metadata.streams_provider).
->>>>>>> 59d57e1e
     """
     # Note: The stream_provider_or_data_source is not strictly needed for this workflow
     # We just need it because get_element_info_provider provider needs it (which needs
