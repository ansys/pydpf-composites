--- conflicted
+++ resolved
@@ -147,21 +147,15 @@
         default_unit_system: Optional[UnitSystem] = None,
     ):
         """Initialize data providers and add composite information to meshed region."""
-<<<<<<< HEAD
-        self._data_sources = get_composites_data_sources(composite_files)
-=======
+
         self._composite_files = upload_continuous_fiber_composite_files_to_server(
             composite_files, server
         )
-        self._core_model = dpf.Model(self._composite_files.rst, server=server)
-        self._server = server
-
         self._data_sources = get_composites_data_sources(self._composite_files)
->>>>>>> 78bf4e10
 
         self._core_model = dpf.Model(self._data_sources.rst, server=server)
         self._server = server
-        self._composite_files = composite_files
+
         self._unit_system = get_unit_system(self._data_sources.rst, default_unit_system)
 
         self._material_operators = get_material_operators(
@@ -321,7 +315,7 @@
         """
         failure_operator = dpf.Operator("composite::composite_failure_operator")
 
-        #failure_operator.inputs.result_definition(rd.to_json())
+        # failure_operator.inputs.result_definition(rd.to_json())
 
         if measure == FailureMeasure.INVERSE_RESERVE_FACTOR:
             return failure_operator.outputs.fields_containerMax()
