--- conflicted
+++ resolved
@@ -267,17 +267,11 @@
         """
         if composite_scope is None:
             composite_scope = CompositeScope()
+       
         element_scope_in = [] if composite_scope.elements is None else composite_scope.elements
         ply_scope_in = [] if composite_scope.plies is None else composite_scope.plies
-<<<<<<< HEAD
         named_selections_in = [] if composite_scope.named_selections is None else composite_scope.named_selections
-        if composite_scope.time is not None:
-            time_in = composite_scope.time
-        else:
-            time_in = self.get_result_times_or_frequencies()[-1]
-=======
         time_in = composite_scope.time
->>>>>>> 3f00f292
 
         if composite_scope.plies is None or len(composite_scope.plies):
             # This is a workaround because setting the
