--- conflicted
+++ resolved
@@ -1,4 +1,3 @@
-<<<<<<< HEAD
 # Copyright (C) 2023 - 2024 ANSYS, Inc. and/or its affiliates.
 # SPDX-License-Identifier: MIT
 #
@@ -21,9 +20,7 @@
 # OUT OF OR IN CONNECTION WITH THE SOFTWARE OR THE USE OR OTHER DEALINGS IN THE
 # SOFTWARE.
 
-=======
 import pathlib
->>>>>>> dc8d9ab5
 from typing import cast
 import uuid
 
