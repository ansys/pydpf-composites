# Copyright (C) 2023 - 2025 ANSYS, Inc. and/or its affiliates.
# SPDX-License-Identifier: MIT
#
#
# Permission is hereby granted, free of charge, to any person obtaining a copy
# of this software and associated documentation files (the "Software"), to deal
# in the Software without restriction, including without limitation the rights
# to use, copy, modify, merge, publish, distribute, sublicense, and/or sell
# copies of the Software, and to permit persons to whom the Software is
# furnished to do so, subject to the following conditions:
#
# The above copyright notice and this permission notice shall be included in all
# copies or substantial portions of the Software.
#
# THE SOFTWARE IS PROVIDED "AS IS", WITHOUT WARRANTY OF ANY KIND, EXPRESS OR
# IMPLIED, INCLUDING BUT NOT LIMITED TO THE WARRANTIES OF MERCHANTABILITY,
# FITNESS FOR A PARTICULAR PURPOSE AND NONINFRINGEMENT. IN NO EVENT SHALL THE
# AUTHORS OR COPYRIGHT HOLDERS BE LIABLE FOR ANY CLAIM, DAMAGES OR OTHER
# LIABILITY, WHETHER IN AN ACTION OF CONTRACT, TORT OR OTHERWISE, ARISING FROM,
# OUT OF OR IN CONNECTION WITH THE SOFTWARE OR THE USE OR OTHER DEALINGS IN THE
# SOFTWARE.

"""Composite Model Interface."""
# New interface after 2023 R2
from collections.abc import Collection, Sequence
from typing import cast
from warnings import warn

import ansys.dpf.core as dpf
from ansys.dpf.core import FieldsContainer, MeshedRegion, Operator, UnitSystem
from ansys.dpf.core.server_types import BaseServer
import numpy as np
from numpy.typing import NDArray

from ._composite_model_impl_helpers import _deprecated_composite_definition_label, _merge_containers
from .composite_scope import CompositeScope
from .constants import D3PLOT_KEY_AND_FILENAME, REF_SURFACE_NAME, SolverType
from .data_sources import (
    CompositeDataSources,
    ContinuousFiberCompositesFiles,
    get_composites_data_sources,
)
from .failure_criteria import CombinedFailureCriterion
from .layup_info import (
    ElementInfo,
    LayerProperty,
    LayupModelContextType,
    LayupPropertiesProvider,
    add_layup_info_to_mesh,
    get_element_info_provider,
    get_material_names_to_dpf_material_index,
)
from .layup_info._layup_info import _get_layup_model_context
from .layup_info._reference_surface import (
    _get_map_to_reference_surface_operator,
    _get_reference_surface_and_mapping_field,
)
from .layup_info.material_operators import MaterialOperators, get_material_operators
from .layup_info.material_properties import (
    MaterialMetadata,
    MaterialProperty,
    get_constant_property_dict,
    get_material_metadata,
)
from .result_definition import FailureMeasureEnum
from .sampling_point import SamplingPointNew
from .sampling_point_solid_stack import SamplingPointSolidStack
from .sampling_point_types import SamplingPoint
from .server_helpers import (
    upload_continuous_fiber_composite_files_to_server,
    version_equal_or_later,
    version_older_than,
)
from .unit_system import get_unit_system


class CompositeModelImpl:
    """Provides access to the basic composite postprocessing functionality.

    This class supports DPF Server version 7.0 (2024 R1) and later.
    On initialization, the ``CompositeModel`` class automatically adds composite lay-up
    information to the meshed regions. It prepares the providers for different lay-up properties
    so that they can be efficiently evaluated. The composite files provided are automatically
    uploaded to the server if needed.

    .. note::

        When creating a ``CompositeModel`` instance, several providers are created and
        lay-up information is added to the DPF meshed regions. Depending on the use
        case, it can be more efficient to create the providers separately.

    Parameters
    ----------
    composite_files:
        Use the :func:`.get_composite_files_from_workbench_result_folder` function to obtain
        the :class:`.ContinuousFiberCompositesFiles` object.
    server:
        DPF Server to create the model on.
    default_unit_system:
        Unit system that is used if the result file
        does not specify the unit system. This happens
        for pure MAPDL projects.
    """

    def __init__(
        self,
        composite_files: ContinuousFiberCompositesFiles,
        server: BaseServer,
        default_unit_system: UnitSystem | None = None,
    ):
        """Initialize data providers and add composite information to meshed region."""
        self._composite_files = upload_continuous_fiber_composite_files_to_server(
            composite_files, server
        )

        self._data_sources = get_composites_data_sources(self._composite_files)

        self._core_model = dpf.Model(self._data_sources.result_files, server=server)
        self._server = server

        self._unit_system = get_unit_system(self._data_sources.result_files, default_unit_system)

        self._material_operators = get_material_operators(
            rst_data_source=self._data_sources.material_support,
            unit_system=self._unit_system,
            engineering_data_source=self._data_sources.engineering_data,
            solver_input_data_source=self._data_sources.solver_input_file,
        )

        self._layup_provider = add_layup_info_to_mesh(
            mesh=self.get_mesh(),
            data_sources=self.data_sources,
            material_operators=self.material_operators,
            unit_system=self._unit_system,
            rst_stream_provider=self.get_rst_streams_provider(),
        )

        # self._layup_provider.outputs.layup_model_context_type.get_data() does not work because
        # int32 is not supported in the Python API. See bug 946754.
        if version_equal_or_later(self._server, "8.0"):
            self._layup_model_type = LayupModelContextType(
                _get_layup_model_context(self._layup_provider)
            )
        else:
            self._layup_model_type = (
                LayupModelContextType.ACP
                if len(composite_files.composite) > 0
                else LayupModelContextType.NOT_AVAILABLE
            )

        if self._supports_reference_surface_operators():
            self._reference_surface_and_mapping_field = _get_reference_surface_and_mapping_field(
                data_sources=self.data_sources.composite, unit_system=self._unit_system
            )

            self._map_to_reference_surface_operator = _get_map_to_reference_surface_operator(
                reference_surface_and_mapping_field=self._reference_surface_and_mapping_field,
                element_layer_indices_field=self.get_mesh().property_field("element_layer_indices"),
            )

        self._element_info_provider = get_element_info_provider(
            mesh=self.get_mesh(),
            stream_provider_or_data_source=self.get_rst_streams_provider(),
            material_provider=self.material_operators.material_provider,
            solver_type=self.solver_type,
        )

        self._layup_properties_provider = LayupPropertiesProvider(
            layup_provider=self._layup_provider, mesh=self.get_mesh()
        )

    @property
    def composite_definition_labels(self) -> Sequence[str]:
        """All composite definition labels in the model.

        This property is only relevant for assemblies to access
        plies by ID.
        """
        return list(self.composite_files.composite.keys())

    @property
    def composite_files(self) -> ContinuousFiberCompositesFiles:
        """Composite file paths on the server."""
        return self._composite_files

    @property
    def data_sources(self) -> CompositeDataSources:
        """Composite data sources."""
        return self._data_sources

    @property
    def core_model(self) -> dpf.Model:
        """Underlying DPF core model."""
        return self._core_model

    @property
    def material_operators(self) -> MaterialOperators:
        """Material operators."""
        return self._material_operators

    @property
    def material_names(self) -> dict[str, int]:
        """
        Material name to DPF material ID map.

        This property can be used to filter analysis plies
        or element layers by material name.
        """
        return get_material_names_to_dpf_material_index(
            self._material_operators.material_container_helper_op
        )

    @property
    def material_metadata(self) -> dict[int, MaterialMetadata]:
        """
        DPF material ID to metadata map of the materials.

        This data can be used to filter analysis plies
        or element layers by ply type, material name etc.

        Note: ply type is only available in DPF server version 9.0 (2025 R1 pre0) and later.
        """
        return get_material_metadata(self._material_operators.material_container_helper_op)

    @_deprecated_composite_definition_label
    def get_mesh(self, composite_definition_label: str | None = None) -> MeshedRegion:
        """Get the underlying DPF meshed region.

        The meshed region contains the lay-up information.
        """
        return self._core_model.metadata.meshed_region

    @_deprecated_composite_definition_label
    def get_layup_operator(self, composite_definition_label: str | None = None) -> Operator:
        """Get the lay-up operator.

        Parameters
        ----------
        composite_definition_label :
            Label of the composite definition, which is the
            dictionary key in the :attr:`.ContinuousFiberCompositesFiles.composite`
            attribute. This parameter is only required for assemblies.
            See the note about assemblies in the description for the :class:`CompositeModel` class.

        """
        return self._layup_provider

    @property
    def layup_model_type(self) -> LayupModelContextType:
        """Get the context type of the lay-up model.

        Type can be one of the following values: ``NOT_AVAILABLE``, ``ACP``, ``RST``, ``MIXED``.
        """
        return self._layup_model_type

    @property
    def solver_type(self) -> SolverType:
        """Get the solver type of the model."""
        if self._core_model.metadata.data_sources.result_key == D3PLOT_KEY_AND_FILENAME:
            return SolverType.LSDYNA

        return SolverType.MAPDL

    @_deprecated_composite_definition_label
    def evaluate_failure_criteria(
        self,
        combined_criterion: CombinedFailureCriterion,
        composite_scope: CompositeScope | None = None,
        measure: FailureMeasureEnum = FailureMeasureEnum.INVERSE_RESERVE_FACTOR,
        write_data_for_full_element_scope: bool = True,
        max_chunk_size: int = 50000,
    ) -> FieldsContainer:
        """Get a fields container with the evaluated failure criteria.

        The fields container contains the maximum per element if the measure
        is :attr:`.FailureMeasureEnum.INVERSE_RESERVE_FACTOR` and the minimum per element
        if the measure is the :attr:`.FailureMeasureEnum.MARGIN_OF_SAFETY` or
        :attr:`.FailureMeasureEnum.RESERVE_FACTOR` attribute.

        Parameters
        ----------
        combined_criterion :
            Combined failure criterion to evaluate.
        composite_scope :
            Composite scope on which to evaluate the failure criteria. If empty, the criteria
            is evaluated on the full model. If the time is not set, the last time or
            frequency in the result file is used.
        measure :
            Failure measure to evaluate.
        write_data_for_full_element_scope :
            Whether each element in the element scope is to get a
            (potentially zero) failure value, even elements that are not
            part of ``composite_scope.plies``. If no element scope is
            specified (``composite_scope.elements``), a (potentially zero)
            failure value is written for all elements.
        max_chunk_size:
            Maximum chunk size. If number of elements is larger than this number,
            the failure criteria are evaluated in chunks of the specified size.

            .. note::

                For some special element types such as beams,
                ``write_data_for_full_element_scope=True`` is not supported.

        """
        if self.solver_type != SolverType.MAPDL:
            raise RuntimeError("evaluate_failure_criteria is implemented for MAPDL results only.")

        if composite_scope is None:
            composite_scope = CompositeScope()

        element_scope_in = [] if composite_scope.elements is None else composite_scope.elements
        ply_scope_in = [] if composite_scope.plies is None else composite_scope.plies
        ns_in = [] if composite_scope.named_selections is None else composite_scope.named_selections
        time_in = composite_scope.time

        if composite_scope.plies is None or len(composite_scope.plies):
            # This is a workaround because setting the
            # write_data_for_full_element_scope flag to True can lead to
            # problems with 2023 R1 if non-composite elements such as
            # beams exist in the solution. Because the flag
            # is irrelevant for cases without a ply scope, we set it to False here.
            write_data_for_full_element_scope = False

        # configure primary scoping
        scope_config = dpf.DataTree()
        if time_in:
            scope_config.add({"requested_times": time_in})
        scope_config_reader_op = dpf.Operator("composite::scope_config_reader")
        scope_config_reader_op.inputs.scope_configuration(scope_config)

        if ply_scope_in:
            selected_plies_op = dpf.Operator("composite::string_container")
            for value in enumerate(ply_scope_in):
                selected_plies_op.connect(value[0], value[1])
            scope_config_reader_op.inputs.ply_ids(selected_plies_op.outputs.strings)

        # configure operator to chunk the scope
        chunking_data_tree = dpf.DataTree({"max_chunk_size": max_chunk_size})
        if ns_in:
            chunking_data_tree.add({"named_selections": ns_in})

        chunking_generator = dpf.Operator("composite::scope_generator")
        chunking_generator.inputs.stream_provider(self.get_rst_streams_provider())
        chunking_generator.inputs.data_tree(chunking_data_tree)
        if self.data_sources.composite:
            chunking_generator.inputs.data_sources(self.data_sources.composite)

        if element_scope_in:
            element_scope = dpf.Scoping(location="elemental")
            element_scope.ids = element_scope_in
            chunking_generator.inputs.element_scoping(element_scope)

        min_merger = dpf.Operator("merge::fields_container")
        max_merger = dpf.Operator("merge::fields_container")

        merge_index = 0

        while True:
            chunking_generator.inputs.generator_counter(merge_index)
            finished = chunking_generator.outputs.is_finished()
            if finished:
                break

            evaluate_failure_criterion_per_scope_op = dpf.Operator(
                "composite::evaluate_failure_criterion_per_scope"
            )

            # Live evaluation is currently not supported by the Python module
            # because the docker container does not support it.
            evaluate_failure_criterion_per_scope_op.inputs.criterion_configuration(
                combined_criterion.to_json()
            )

            evaluate_failure_criterion_per_scope_op.inputs.scope_configuration(
                scope_config_reader_op.outputs
            )

            evaluate_failure_criterion_per_scope_op.inputs.element_scoping(
                chunking_generator.outputs
            )
            evaluate_failure_criterion_per_scope_op.inputs.materials_container(
                self.material_operators.material_provider.outputs
            )
            evaluate_failure_criterion_per_scope_op.inputs.stream_provider(
                self.get_rst_streams_provider()
            )
            evaluate_failure_criterion_per_scope_op.inputs.mesh(self.get_mesh())
            if version_equal_or_later(self._server, "8.0"):
                evaluate_failure_criterion_per_scope_op.inputs.layup_model_context_type(
                    self.layup_model_type.value
                )
            else:
                evaluate_failure_criterion_per_scope_op.inputs.has_layup_provider(
                    self.layup_model_type != LayupModelContextType.NOT_AVAILABLE
                )
            evaluate_failure_criterion_per_scope_op.inputs.section_data_container(
                self._layup_provider.outputs.section_data_container
            )
            evaluate_failure_criterion_per_scope_op.inputs.material_fields(
                self._layup_provider.outputs.material_fields
            )
            evaluate_failure_criterion_per_scope_op.inputs.mesh_properties_container(
                self._layup_provider.outputs.mesh_properties_container
            )
            # Ensure that sandwich criteria are evaluated
            evaluate_failure_criterion_per_scope_op.inputs.request_sandwich_results(True)

            # Note: the min/max layer indices are 1-based starting with
            # Workbench 2024 R1 (DPF server 7.1)
            minmax_el_op = dpf.Operator("composite::minmax_per_element_operator")
            minmax_el_op.inputs.fields_container(
                evaluate_failure_criterion_per_scope_op.outputs.failure_container
            )

            minmax_el_op.inputs.mesh(self.get_mesh())
            minmax_el_op.inputs.material_support(
                self.material_operators.material_support_provider.outputs
            )

            if (
                self.layup_model_type != LayupModelContextType.NOT_AVAILABLE
                and write_data_for_full_element_scope
            ):
                add_default_data_op = dpf.Operator("composite::add_default_data")
                add_default_data_op.inputs.requested_element_scoping(chunking_generator.outputs)
                add_default_data_op.inputs.time_id(
                    evaluate_failure_criterion_per_scope_op.outputs.time_id
                )

                add_default_data_op.inputs.mesh(self.get_mesh())

                add_default_data_op.inputs.fields_container(minmax_el_op.outputs.field_min)
                add_default_data_op.run()

                add_default_data_op.inputs.fields_container(minmax_el_op.outputs.field_max)
                add_default_data_op.run()

            # It is important to evaluate the field here, otherwise the merge operator detects
            # the workflow as changed if upstream operator inputs change
            min_container = minmax_el_op.outputs.field_min()
            max_container = minmax_el_op.outputs.field_max()

            min_merger.connect(merge_index, min_container)
            max_merger.connect(merge_index, max_container)
            merge_index = merge_index + 1

        if merge_index == 0:
            raise RuntimeError("No output is generated! Check the scope (element and ply IDs).")

        if self._supports_reference_surface_operators():
            overall_max_container = max_merger.outputs.merged_fields_container()

            self._map_to_reference_surface_operator.inputs.min_container(
                min_merger.outputs.merged_fields_container()
            )
            self._map_to_reference_surface_operator.inputs.max_container(overall_max_container)

            ref_surface_max_container = (
                self._map_to_reference_surface_operator.outputs.max_container()
            )

            converter_op = dpf.Operator("composite::failure_measure_converter")
            converter_op.inputs.measure_type(measure.value)
            converter_op.inputs.fields_container(overall_max_container)
            converter_op.run()
            converter_op.inputs.fields_container(ref_surface_max_container)
            converter_op.run()

            if version_older_than(self._server, "8.2"):
                # For versions before 8.2, the Reference Surface suffix
                # is not correctly preserved by the failure_measure_converter
                # We add the suffix manually here.
                for field in ref_surface_max_container:
                    if (
                        field.name.startswith("IRF")
                        or field.name.startswith("SF")
                        or field.name.startswith("SM")
                    ):
                        assert not field.name.endswith(REF_SURFACE_NAME)
                        # Set name in field definition, because setting
                        # the name directly is not supported for older dpf versions
                        field_definition = field.field_definition
                        field_definition.name = field_definition.name + " " + REF_SURFACE_NAME

            return _merge_containers(overall_max_container, ref_surface_max_container)
        else:
            converter_op = dpf.Operator("composite::failure_measure_converter")
            converter_op.inputs.measure_type(measure.value)
            converter_op.inputs.fields_container(max_merger.outputs.merged_fields_container())
            converter_op.run()
            return max_container

    @_deprecated_composite_definition_label
    def get_sampling_point(
        self,
        combined_criterion: CombinedFailureCriterion,
        element_id: int,
        time: float | None = None,
        composite_definition_label: str | None = None,
    ) -> SamplingPoint:
        """Get a sampling point for an element ID and failure criteria.

        Parameters
        ----------
        combined_criterion:
            Combined failure criterion to evaluate.
        element_id:
            Element ID or label of the sampling point.
        time:
            Time or frequency to evaluate the sampling point at. The default
            is ``None``, in which case the last time or frequency in the result
            file is used.
        composite_definition_label:
            Label of the composite definition, which is the
            dictionary key in the :attr:`.ContinuousFiberCompositesFiles.composite`
            attribute. This parameter is only required for assemblies.
            See the note about assemblies in the description for the :class:`CompositeModel` class.
        """
        if self.solver_type != SolverType.MAPDL:
            raise RuntimeError("get_sampling_point is implemented for MAPDL results only.")

        element_info = self.get_element_info(element_id)
        if not element_info.is_shell and version_older_than(self._server, "11.0"):
            # Additional version check if solids are supported is done in SamplingPointSolidStack
            return SamplingPointSolidStack(
                name=f"Solid Stack - element {element_id}",
                element_id=element_id,
                combined_criterion=combined_criterion,
                material_operators=self.material_operators,
                meshed_region=self.get_mesh(),
                layup_provider=self._layup_provider,
                rst_streams_provider=self.get_rst_streams_provider(),
                element_info_provider=self._element_info_provider,
                default_unit_system=self._unit_system,
                time=time,
            )
        else:
<<<<<<< HEAD
            if version_older_than(self.get_mesh()._server, "11.0"):
                # Version check of the server is implemented in SamplingPointSolidStack
                return SamplingPointSolidStack(
                    name=f"Solid Stack - element {element_id}",
                    element_id=element_id,
                    combined_criterion=combined_criterion,
                    material_operators=self.material_operators,
                    meshed_region=self.get_mesh(),
                    layup_provider=self._layup_provider,
                    rst_streams_provider=self.get_rst_streams_provider(),
                    element_info_provider=self._element_info_provider,
                    default_unit_system=self._unit_system,
                    time=time,
                )

            return SamplingPointNew(
                name=f"Sampling Point - solid element {element_id}",
                element_id=element_id,
=======
            return SamplingPointNew(
                name=f"Sampling Point - element {element_id}",
                element_info=element_info,
>>>>>>> ca617952
                combined_criterion=combined_criterion,
                material_operators=self._material_operators,
                meshed_region=self.get_mesh(),
                layup_provider=self._layup_provider,
                rst_streams_provider=self.get_rst_streams_provider(),
                default_unit_system=self._unit_system,
                    time=time,
                )

    @_deprecated_composite_definition_label
    def get_element_info(
        self, element_id: int, composite_definition_label: str | None = None
    ) -> ElementInfo | None:
        """Get element information for an element ID.

        This method returns ``None`` if the element type is not supported.

        Parameters
        ----------
        element_id:
            Element ID or label.
        composite_definition_label:
            Label of the composite definition, which is the
            dictionary key in the :attr:`.ContinuousFiberCompositesFiles.composite`
            attribute. This parameter is only required for assemblies.
            See the note about assemblies in the description for the :class:`CompositeModel` class.
        """
        return self._element_info_provider.get_element_info(element_id)

    @_deprecated_composite_definition_label
    def get_property_for_all_layers(
        self,
        layup_property: LayerProperty,
        element_id: int,
        composite_definition_label: str | None = None,
    ) -> NDArray[np.double] | None:
        """Get a layer property for an element ID.

        This method returns a numpy array with the values of the property for all the layers.
        Values are ordered from bottom to top.

        This method returns ``None`` if the element is not layered.

        Parameters
        ----------
        layup_property:
            Lay-up property.
        element_id:
            Element ID or label.
        composite_definition_label:
            Label of the composite definition, which is the
            dictionary key in the :attr:`.ContinuousFiberCompositesFiles.composite`
            attribute. This parameter is only required for assemblies.
            See the note about assemblies in the description for the :class:`CompositeModel` class.
        """
        if layup_property == LayerProperty.ANGLES:
            return self._layup_properties_provider.get_layer_angles(element_id)
        if layup_property == LayerProperty.THICKNESSES:
            return self._layup_properties_provider.get_layer_thicknesses(element_id)
        if layup_property == LayerProperty.SHEAR_ANGLES:
            return self._layup_properties_provider.get_layer_shear_angles(element_id)
        raise RuntimeError(f"Invalid property {layup_property}")

    @_deprecated_composite_definition_label
    def get_analysis_plies(
        self, element_id: int, composite_definition_label: str | None = None
    ) -> Sequence[str] | None:
        """Get analysis ply names.

        This method returns ``None`` if the element is not layered.

        Parameters
        ----------
        element_id:
            Element ID or label.
        composite_definition_label:
            Label of the composite definition, which is the
            dictionary key in the :attr:`.ContinuousFiberCompositesFiles.composite`
            attribute. This parameter is only required for assemblies.
            See the note about assemblies in the description for the :class:`CompositeModel` class.
            The dictionary only contains the analysis plies in the specified composite
            definition.
        """
        return self._layup_properties_provider.get_analysis_plies(element_id)

    @_deprecated_composite_definition_label
    def get_element_laminate_offset(
        self, element_id: int, composite_definition_label: str | None = None
    ) -> np.double | None:
        """Get the laminate offset of an element.

        This method returns ``None`` if the element is not layered.

        Parameters
        ----------
        element_id:
            Element ID or label.
        composite_definition_label:
            Label of the composite definition, which is the
            dictionary key in the :attr:`.ContinuousFiberCompositesFiles.composite`
            attribute. This parameter is only required for assemblies.
            See the note about assemblies in the description for the :class:`CompositeModel` class.
        """
        return self._layup_properties_provider.get_element_laminate_offset(element_id)

    @_deprecated_composite_definition_label
    def get_constant_property_dict(
        self,
        material_properties: Collection[MaterialProperty],
        composite_definition_label: str | None = None,
    ) -> dict[np.int64, dict[MaterialProperty, float]]:
        """Get a dictionary with constant properties.

        This method returns a dictionary with ``dpf_material_id`` as the key and
        a dictionary with the requested properties as the value. Only constant properties
        are supported. Variable properties are evaluated at their
        default values.

        This method can be slow to evaluate and should not
        be called in a loop.

        Parameters
        ----------
        material_properties:
            List of the requested material properties.
        composite_definition_label:
            Label of the composite definition, which is the
            dictionary key in the :attr:`.ContinuousFiberCompositesFiles.composite`
            attribute. This parameter is only required for assemblies.
            See the note about assemblies in the description for the :class:`CompositeModel` class.
            The dictionary only contains the materials of the analysis plies defined
            in the specified composite definition.
        """
        return get_constant_property_dict(
            material_properties=material_properties,
            materials_provider=self.material_operators.material_provider,
            data_source_or_streams_provider=self.get_rst_streams_provider(),
            mesh=self.get_mesh(),
        )

    def get_result_times_or_frequencies(self) -> NDArray[np.double]:
        """Get the times or frequencies in the result file."""
        return cast(
            NDArray[np.double], self._core_model.metadata.time_freq_support.time_frequencies.data
        )

    @_deprecated_composite_definition_label
    def add_interlaminar_normal_stresses(
        self,
        stresses: FieldsContainer,
        strains: FieldsContainer,
        composite_definition_label: str | None = None,
    ) -> None:
        """Add interlaminar normal stresses to the stresses fields container.

        For a usage example, see
        :ref:`sphx_glr_examples_gallery_examples_007_interlaminar_normal_stress_example.py`.

        Parameters
        ----------
        stresses:
            Stresses fields container to add interlaminar normal stresses to.
        strains:
            Strains fields container from which the interlaminar normal stresses
            are computed.

        composite_definition_label:
            Label of the composite definition, which is the
            dictionary key in the :attr:`.ContinuousFiberCompositesFiles.composite`
            attribute. This parameter is only required for assemblies.
            See the note about assemblies in the description for the :class:`CompositeModel` class.
            Interlaminar normal stresses are only added to the layered elements defined
            in the specified composite definition.
        """
        if self.solver_type != SolverType.MAPDL:
            raise RuntimeError(
                "add_interlaminar_normal_stresses is implemented for MAPDL results only."
            )

        ins_operator = dpf.Operator("composite::interlaminar_normal_stress_operator")
        ins_operator.inputs.materials_container(self._material_operators.material_provider)
        ins_operator.inputs.mesh(self.get_mesh())
        ins_operator.inputs.mesh_properties_container(
            self._layup_provider.outputs.mesh_properties_container
        )
        ins_operator.inputs.section_data_container(
            self._layup_provider.outputs.section_data_container
        )
        ins_operator.inputs.strains_container(strains)
        ins_operator.inputs.stresses_container(stresses)

        # call run because ins operator has not output
        ins_operator.run()

    def get_all_layered_element_ids(self) -> Sequence[int]:
        """Get all layered element IDs."""
        return cast(
            list[int],
            self.get_mesh().property_field("element_layer_indices").scoping.ids,
        )

    def get_all_layered_element_ids_for_composite_definition_label(
        self, composite_definition_label: str | None = None
    ) -> Sequence[int]:
        """Get all layered element IDs that belong to a composite definition label.

        Parameters
        ----------
        composite_definition_label:
            Deprecated. This parameter is no longer needed.
        """
        warn(
            "The get_all_layered_element_ids_for_composite_definition_label method is deprecated. "
            "Use the get_all_layered_element_ids method instead.",
            category=DeprecationWarning,
            stacklevel=2,
        )
        return self.get_all_layered_element_ids()

    def get_rst_streams_provider(self) -> Operator:
        """Get the streams provider of the loaded result file."""
        return self._core_model.metadata.streams_provider

    def _first_composite_definition_label_if_only_one(self) -> str:
        if len(self.composite_definition_labels) == 1:
            return self.composite_definition_labels[0]
        else:
            raise RuntimeError(
                f"Multiple composite definition keys exist: {self.composite_definition_labels}. "
                f"Specify a key explicitly."
            )

    # Whether the reference surface operators are available or supported by the server
    def _supports_reference_surface_operators(self) -> bool:
        if not version_equal_or_later(self._server, "8.0"):
            return False

        if (
            self.layup_model_type == LayupModelContextType.ACP
            or self.layup_model_type == LayupModelContextType.MIXED
        ):
            return True

        return False<|MERGE_RESOLUTION|>--- conflicted
+++ resolved
@@ -536,38 +536,17 @@
                 time=time,
             )
         else:
-<<<<<<< HEAD
-            if version_older_than(self.get_mesh()._server, "11.0"):
-                # Version check of the server is implemented in SamplingPointSolidStack
-                return SamplingPointSolidStack(
-                    name=f"Solid Stack - element {element_id}",
-                    element_id=element_id,
-                    combined_criterion=combined_criterion,
-                    material_operators=self.material_operators,
-                    meshed_region=self.get_mesh(),
-                    layup_provider=self._layup_provider,
-                    rst_streams_provider=self.get_rst_streams_provider(),
-                    element_info_provider=self._element_info_provider,
-                    default_unit_system=self._unit_system,
-                    time=time,
-                )
-
-            return SamplingPointNew(
-                name=f"Sampling Point - solid element {element_id}",
-                element_id=element_id,
-=======
             return SamplingPointNew(
                 name=f"Sampling Point - element {element_id}",
                 element_info=element_info,
->>>>>>> ca617952
                 combined_criterion=combined_criterion,
-                material_operators=self._material_operators,
+                material_operators=self.material_operators,
                 meshed_region=self.get_mesh(),
                 layup_provider=self._layup_provider,
                 rst_streams_provider=self.get_rst_streams_provider(),
                 default_unit_system=self._unit_system,
-                    time=time,
-                )
+                time=time,
+            )
 
     @_deprecated_composite_definition_label
     def get_element_info(
