--- conflicted
+++ resolved
@@ -235,24 +235,10 @@
         has_layup_provider = len(self._composite_files.composite) > 0
 
         # configure primary scoping
-<<<<<<< HEAD
         scope_config = dpf.DataTree()
         if time_in:
             scope_config.add({"requested_times": time_in})
         scope_config_reader_op = dpf.Operator("composite::scope_config_reader")
-=======
-        scope_config_reader_op = dpf.Operator("composite::scope_config_reader")
-        if ply_scope_in:
-            ply_ids_container_op = dpf.Operator("composite::string_container")
-            for pin_idx, ply_id in enumerate(ply_scope_in):
-                ply_ids_container_op.connect(pin_idx, ply_id)
-            scope_config_reader_op.inputs.ply_ids(ply_ids_container_op.outputs.strings)
-
-        scope_config = dpf.DataTree()
-        if time_in:
-            scope_config.add("requested_times", time_in)
-
->>>>>>> 556ae72c
         scope_config_reader_op.inputs.scope_configuration(scope_config)
 
         if ply_scope_in:
@@ -262,13 +248,7 @@
             scope_config_reader_op.inputs.ply_ids(selected_plies_op.outputs.strings)
 
         # configure operator to chunk the scope
-<<<<<<< HEAD
         chunking_data_tree = dpf.DataTree({"max_chunk_size": 50000})
-=======
-        chunking_config: Dict[str, Union[int, Sequence[str], Sequence[float]]] = {
-            "max_chunk_size": max_chunk_size
-        }
->>>>>>> 556ae72c
         if ns_in:
             chunking_data_tree.add({"named_selections": ns_in})
 
@@ -296,11 +276,8 @@
                 "composite::evaluate_failure_criterion_per_scope"
             )
 
-<<<<<<< HEAD
             # Live evaluation is currently not supported by the Python module
             # because the docker container does not support it.
-=======
->>>>>>> 556ae72c
             evaluate_failure_criterion_per_scope_op.inputs.criterion_configuration(
                 combined_criterion.to_json()
             )
