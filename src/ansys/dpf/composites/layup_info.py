--- conflicted
+++ resolved
@@ -1,10 +1,7 @@
 """LayupInfo Provider."""
 
 from dataclasses import dataclass
-<<<<<<< HEAD
 from enum import Enum
-=======
->>>>>>> 0522a08b
 from typing import Any, Collection, Dict, List, Optional, Union, cast
 
 import ansys.dpf.core as dpf
@@ -13,11 +10,8 @@
 from numpy.typing import NDArray
 
 from ansys.dpf.composites.indexer import (
-<<<<<<< HEAD
     _FieldIndexerNoDataPointer,
     _FieldIndexerWithDataPointer,
-=======
->>>>>>> 0522a08b
     _PropertyFieldIndexerArrayValue,
     _PropertyFieldIndexerNoDataPointer,
     _PropertyFieldIndexerNoDataPointerNoBoundsCheck,
@@ -41,13 +35,9 @@
 def _get_analysis_ply(mesh: MeshedRegion, name: str, skip_check: bool = False) -> PropertyField:
     ANALYSIS_PLY_PREFIX = "AnalysisPly:"
     property_field_name = ANALYSIS_PLY_PREFIX + name
-<<<<<<< HEAD
 
     # This tests can be expensive so it can be skipped
     if not skip_check and property_field_name not in mesh.available_property_fields:
-=======
-    if property_field_name not in mesh.available_property_fields:
->>>>>>> 0522a08b
         available_analysis_plies = get_all_analysis_ply_names(mesh)
         raise RuntimeError(
             f"Analysis Ply not available: {name}. "
@@ -112,11 +102,7 @@
 
 
 def _is_shell(apdl_element_type: np.int64) -> bool:
-<<<<<<< HEAD
-    return {181: True, 281: True, 185: False, 186: False, 190: False, 187: False}[
-=======
-    return {181: True, 281: True, 185: False, 186: False, 187: False, 190: False}[
->>>>>>> 0522a08b
+    return {181: True, 281: True, 185: False, 186: False, 187: False, 190: False, 187: False}[
         int(apdl_element_type)
     ]
 
@@ -214,7 +200,6 @@
     return analysis_ply_to_material_map
 
 
-<<<<<<< HEAD
 def get_analysis_ply_index_to_name_map(
     mesh: MeshedRegion,
 ) -> Dict[int, str]:
@@ -245,8 +230,6 @@
     return analysis_ply_name_to_index_map
 
 
-=======
->>>>>>> 0522a08b
 class ElementInfoProvider:
     """Provider for :class:`~ElementInfo`.
 
