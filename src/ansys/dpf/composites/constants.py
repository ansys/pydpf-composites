--- conflicted
+++ resolved
@@ -35,10 +35,6 @@
 
 FAILURE_LABEL = "failure_label"
 TIME_LABEL = "time"
-<<<<<<< HEAD
-TEMPERATURE_COMPONENT = 0
-=======
->>>>>>> 92aadc56
 REF_SURFACE_NAME = "Reference Surface"
 
 
