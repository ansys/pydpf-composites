--- conflicted
+++ resolved
@@ -11,11 +11,7 @@
 from .composite_data_sources import (
     CompositeDataSources,
     ContinuousFiberCompositesFiles,
-<<<<<<< HEAD
-    get_composite_files_from_result_folder,
-=======
     get_composite_files_from_workbench_result_folder,
->>>>>>> 9ebfcfbe
 )
 from .composite_model import CompositeModel
 from .enums import MaterialProperty, Spot
@@ -64,9 +60,5 @@
     "get_constant_property_dict",
     "MaterialProperty",
     "ContinuousFiberCompositesFiles",
-<<<<<<< HEAD
-    "get_composite_files_from_result_folder",
-=======
     "get_composite_files_from_workbench_result_folder",
->>>>>>> 9ebfcfbe
 ]