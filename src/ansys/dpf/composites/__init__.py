"""Module for the post-processing of composite structures."""
from .material_setup import MaterialOperators

try:
    import importlib.metadata as importlib_metadata
except ModuleNotFoundError:
    import importlib_metadata  # type: ignore

__version__ = importlib_metadata.version(__name__.replace(".", "-"))

<<<<<<< HEAD
from .add_layup_info_to_mesh import LayupOperators, add_layup_info_to_mesh
from .composite_data_sources import CompositeDataSources, ContinuousFiberCompositesFiles
from .composite_model import CompositeModel
=======
>>>>>>> 0a242e31
from .enums import MaterialProperty, Spot
from .layup_info import (
    AnalysisPlyInfoProvider,
    ElementInfo,
    ElementInfoProvider,
    LayupPropertiesProvider,
    get_dpf_material_id_by_analyis_ply_map,
    get_element_info_provider,
)
from .material_properties import (
    get_all_dpf_material_ids,
    get_constant_property,
    get_constant_property_dict,
)
from .result_definition import ResultDefinition
from .sampling_point import SamplingPoint
from .select_indices import (
    get_selected_indices,
    get_selected_indices_by_analysis_ply,
    get_selected_indices_by_dpf_material_ids,
)

__all__ = [
    "CompositeModel",
    "CompositeDataSources",
    "add_layup_info_to_mesh",
    "LayupOperators",
    "MaterialOperators",
    "ResultDefinition",
    "SamplingPoint",
    "Spot",
    "ResultDefinition",
    "ElementInfoProvider",
    "ElementInfo",
    "get_dpf_material_id_by_analyis_ply_map",
    "AnalysisPlyInfoProvider",
    "get_element_info_provider",
    "get_selected_indices",
    "get_selected_indices_by_dpf_material_ids",
    "get_selected_indices_by_analysis_ply",
    "LayupPropertiesProvider",
    "get_constant_property",
    "get_all_dpf_material_ids",
    "get_constant_property_dict",
    "MaterialProperty",
<<<<<<< HEAD
    "ContinuousFiberCompositesFiles",
=======
>>>>>>> 0a242e31
]<|MERGE_RESOLUTION|>--- conflicted
+++ resolved
@@ -1,5 +1,4 @@
 """Module for the post-processing of composite structures."""
-from .material_setup import MaterialOperators
 
 try:
     import importlib.metadata as importlib_metadata
@@ -8,12 +7,9 @@
 
 __version__ = importlib_metadata.version(__name__.replace(".", "-"))
 
-<<<<<<< HEAD
 from .add_layup_info_to_mesh import LayupOperators, add_layup_info_to_mesh
 from .composite_data_sources import CompositeDataSources, ContinuousFiberCompositesFiles
 from .composite_model import CompositeModel
-=======
->>>>>>> 0a242e31
 from .enums import MaterialProperty, Spot
 from .layup_info import (
     AnalysisPlyInfoProvider,
@@ -28,6 +24,7 @@
     get_constant_property,
     get_constant_property_dict,
 )
+from .material_setup import MaterialOperators
 from .result_definition import ResultDefinition
 from .sampling_point import SamplingPoint
 from .select_indices import (
@@ -59,8 +56,5 @@
     "get_all_dpf_material_ids",
     "get_constant_property_dict",
     "MaterialProperty",
-<<<<<<< HEAD
     "ContinuousFiberCompositesFiles",
-=======
->>>>>>> 0a242e31
 ]