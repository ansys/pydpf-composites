"""Composite Data Sources."""
from dataclasses import dataclass
import os
import pathlib
from typing import Callable, Dict, Optional

from ansys.dpf.core import DataSources

from ._typing_helper import PATH as _PATH

<<<<<<< HEAD
SOLID_MODEL_PREFIX = "ACPSolidModel"
COMPOSITE_DEFINITIONS_PREFIX = "ACPCompositeDefinitions"
=======
SOLID_COMPOSITE_DEFINITIONS_PREFIX = "ACPSolidModel"
SHELL_COMPOSITE_DEFINITIONS_PREFIX = "ACPCompositeDefinitions"
>>>>>>> 9ebfcfbe
SETUP_FOLDER_PREFIX = "Setup"
H5_SUFFIX = ".h5"
MATML_FILENAME = "MatML.xml"
RST_SUFFIX = ".rst"
MAPPING_SUFFIX = ".mapping"


@dataclass
class CompositeDefinitionFiles:
    """Container for composite files."""

    definition: _PATH
    mapping: Optional[_PATH] = None


@dataclass
class ContinuousFiberCompositesFiles:
    """Container for continuous fiber file paths."""

    rst: _PATH
    composite: Dict[str, CompositeDefinitionFiles]
    engineering_data: _PATH


@dataclass
class ShortFiberCompositesFiles:
    """Container for short fiber file paths."""

    rst: _PATH
    dsdat: _PATH
    engineering_data: _PATH


@dataclass(frozen=True)
class CompositeDataSources:
    """Data Sources related to the composite Layup."""

    rst: DataSources
    composite: Dict[str, DataSources]
    engineering_data: DataSources


def _get_mapping_path_file_from_definitions_path_if_exists(
    definition_path: pathlib.Path,
) -> Optional[pathlib.Path]:
    mapping_path = definition_path.parent / (definition_path.stem + MAPPING_SUFFIX)
    return mapping_path if mapping_path.is_file() else None


def _is_rst_file(path: pathlib.Path) -> bool:
    return path.suffix == RST_SUFFIX and path.is_file()


def _is_matml_file(path: pathlib.Path) -> bool:
    return path.name == MATML_FILENAME and path.is_file()


def _is_composite_definition_file(path: pathlib.Path) -> bool:
<<<<<<< HEAD
    is_composite_def = path.name.startswith(COMPOSITE_DEFINITIONS_PREFIX)
=======
    is_composite_def = path.name.startswith(SHELL_COMPOSITE_DEFINITIONS_PREFIX)
>>>>>>> 9ebfcfbe
    return path.suffix == H5_SUFFIX and path.is_file() and is_composite_def


def _is_solid_model_composite_definition_file(path: pathlib.Path) -> bool:
    is_h5 = path.suffix == H5_SUFFIX
    is_file = path.is_file()
<<<<<<< HEAD
    is_def = path.name.startswith(SOLID_MODEL_PREFIX)
=======
    is_def = path.name.startswith(SOLID_COMPOSITE_DEFINITIONS_PREFIX)
>>>>>>> 9ebfcfbe
    return is_h5 and is_file and is_def


def _get_single_filepath_with_predicate(
    predicate: Callable[[pathlib.Path], bool],
<<<<<<< HEAD
    name: str,
    folder: pathlib.Path,
=======
    folder: pathlib.Path,
    descriptive_name: str,
>>>>>>> 9ebfcfbe
    accept_empty: bool = False,
) -> Optional[pathlib.Path]:
    files = [
        file_or_folder_path
        for file_or_folder_path in folder.iterdir()
        if predicate(file_or_folder_path)
    ]

    if len(files) == 0:
        if accept_empty:
            return None
<<<<<<< HEAD
        raise RuntimeError(f"No {name} file found. Available files:  {os.listdir(folder)}")

    if len(files) > 1:
        raise RuntimeError(f"More than one {name} file detected {files}")
=======
        raise RuntimeError(
            f"No {descriptive_name} file found. Available files:  {os.listdir(folder)}"
        )

    if len(files) > 1:
        raise RuntimeError(f"More than one {descriptive_name} file detected {files}")
>>>>>>> 9ebfcfbe

    return files[0]


def _add_composite_definitons_from_setup_folder(
    setup_folder: pathlib.Path, composite_files: ContinuousFiberCompositesFiles
) -> None:
    composite_definition = _get_single_filepath_with_predicate(
<<<<<<< HEAD
        _is_composite_definition_file, "composites_definition", setup_folder, accept_empty=True
=======
        _is_composite_definition_file, setup_folder, "composites_definition", accept_empty=True
>>>>>>> 9ebfcfbe
    )

    solid_model_definition = _get_single_filepath_with_predicate(
        _is_solid_model_composite_definition_file,
<<<<<<< HEAD
        "solid_model_definition",
        setup_folder,
=======
        setup_folder,
        "solid_model_definition",
>>>>>>> 9ebfcfbe
        accept_empty=True,
    )

    def get_composite_definitions_files(
        composite_definition_path: pathlib.Path,
    ) -> CompositeDefinitionFiles:
        mapping_path = _get_mapping_path_file_from_definitions_path_if_exists(
            composite_definition_path
        )
        return CompositeDefinitionFiles(
            definition=composite_definition_path.resolve(),
            mapping=mapping_path.resolve() if mapping_path is not None else None,
        )

    if composite_definition is not None:
        definition_files = get_composite_definitions_files(composite_definition)
        key = os.path.basename(setup_folder) + "_shell"
        if key in composite_files.composite:
            raise RuntimeError(f"Definition with key already exists {key}")
        composite_files.composite[key] = definition_files

    if solid_model_definition is not None:
        definition_files = get_composite_definitions_files(solid_model_definition)
        key = os.path.basename(setup_folder) + "_solid"

        if key in composite_files.composite:
            raise RuntimeError(f"Definition with key already exists {key}")
        composite_files.composite[key] = definition_files


<<<<<<< HEAD
def get_composite_files_from_result_folder(
=======
def get_composite_files_from_workbench_result_folder(
>>>>>>> 9ebfcfbe
    result_folder: _PATH, ensure_composite_definitions_found: bool = True
) -> ContinuousFiberCompositesFiles:
    r"""Get a ContinuousFiberCompositesFiles object from a result_folder.

    This function assumes
    a typical workbench folder structure for a composite simulation.
    If this function is not able to build a ContinuousFiberCompositesFiles
    object the following steps can
    be followed: In main workbench window, activate the files panel by ticking
    "Files" in the "View" menu. This shows
    the file location of all the files used in the workbench project.
    Determine the different attributes of ContinuousFiberCompositesFiles:

    -   rst: The \*.rst file which belongs to the CellId of the Solution
        you are interested to post-process.

    -   engineering_data: The MatML.xml file in the same folder as the rst file.

    -   composite: There can be multiple composite definitions,
        one definition for each ACP System if shell data is transferred
        and one definition for each solid model if solid data is transferred.
        All the ACPCompositeDefinitions.h5 and ACPSolidModel*.h5
        files that are used in the solution have to be added.
        to the ContinuousFiberCompositesFiles.composite dictionary.
        The key can be chosen freely. Next to the ACPCompositeDefinitions.h5
        and ACPSolidModel\*.h5 files, corresponding ACPCompositeDefinitions.mapping and
        ACPSolidModel*.mapping files can be found (optional).
        If they exist, they have to be added as well.

    The following example shows how a
    ContinuousFiberCompositesFiles object can be built:
    The project has two ACP Pre systems, one that exports
    shell information and one that exports solid information.

    The files are located in the following locations.

    Result file:

    - project_root_folder/dp0/SYS/MECH/file.rst

    Engineering data file:

    - project_root_folder/dp0/SYS/MECH/MatML.xml

    Composite definitions and mapping for solid model:

    - project_root_folder/dp0/ACP-Pre-1/ACPSolidModel_SM.h5
    - project_root_folder/dp0/ACP-Pre-1/ACPSolidModel_SM.mapping

    Composite definitions and mapping for shell model:

    - project_root_folder/dp0/ACP-Pre-2/ACPCompositeDefinitions.h5
    - project_root_folder/dp0/ACP-Pre-2/ACPCompositeDefinitions.mapping

    The corresponding ContinuousFiberCompositesFiles object would be created like this::

        ContinuousFiberCompositesFiles(
            rst="project_root_folder/dp0/SYS/MECH/file.rst",
            composite={
               "solid": CompositeDefinitionFiles(
                    definition="project_root_folder/dp0/ACP-Pre-1/ACPSolidModel_SM.h5",
                    mapping="project_root_folder/dp0/ACP-Pre-1/ACPSolidModel_SM.mapping"
                ),
               "shell": CompositeDefinitionFiles(
                    definition="project_root_folder/dp0/ACP-Pre-2/ACPCompositeDefinitions.h5",
                    mapping="project_root_folder/dp0/ACP-Pre-2/ACPCompositeDefinitions.mapping"
                )
            },
            engineering_data="project_root_folder/dp0/SYS/MECH/MatML.xml"
        )

    Parameters
    ----------
    result_folder:
       Result folder of the solution. Right-click on the "Solution" item in the Mechanical tree and
       choose "Open Solver Files Directory" to obtain the result_folder.
    ensure_composite_definitions_found:
        If True, checks that at least on composite definition (shell or solid) has been found.
    """
    result_folder_path = pathlib.Path(result_folder)

    setup_folders = [
        folder_path
        for folder_path in result_folder_path.iterdir()
        if folder_path.is_dir() and folder_path.name.startswith(SETUP_FOLDER_PREFIX)
    ]

<<<<<<< HEAD
    rst_path = _get_single_filepath_with_predicate(_is_rst_file, "rst", result_folder_path)

    matml_path = _get_single_filepath_with_predicate(_is_matml_file, "matml", result_folder_path)
=======
    rst_path = _get_single_filepath_with_predicate(_is_rst_file, result_folder_path, "rst")

    matml_path = _get_single_filepath_with_predicate(_is_matml_file, result_folder_path, "matml")
>>>>>>> 9ebfcfbe

    assert matml_path is not None
    assert rst_path is not None

    continuous_fiber_composite_files = ContinuousFiberCompositesFiles(
        rst=rst_path.resolve(),
        composite={},
        engineering_data=matml_path.resolve(),
    )

    for setup_folder in setup_folders:
        _add_composite_definitons_from_setup_folder(setup_folder, continuous_fiber_composite_files)

    if (
        ensure_composite_definitions_found
        and len(list(continuous_fiber_composite_files.composite.keys())) == 0
    ):
        raise RuntimeError(
            f"No composite definitions found. Set "
            f"ensure_composite_definitions_found argument"
            f" to False to skip this check."
        )

    return continuous_fiber_composite_files


def get_composites_data_sources(
    continuous_composite_files: ContinuousFiberCompositesFiles,
) -> CompositeDataSources:
    """Create dpf data sources from a ContinuousFiberCompositeFiles object.

    Parameters
    ----------
    continuous_composite_files
    """
    rst_data_source = DataSources(continuous_composite_files.rst)
    engineering_data_source = DataSources()
    engineering_data_source.add_file_path(
        continuous_composite_files.engineering_data, "EngineeringData"
    )
    composite_data_sources = {}
    for key, composite_files in continuous_composite_files.composite.items():
        composite_data_source = DataSources()
        composite_data_source.add_file_path(composite_files.definition, "CompositeDefinitions")

        if composite_files.mapping is not None:
            composite_data_source.add_file_path(
                composite_files.mapping, "MappingCompositeDefinitions"
            )

        composite_data_sources[key] = composite_data_source

    return CompositeDataSources(
        rst=rst_data_source,
        composite=composite_data_sources,
        engineering_data=engineering_data_source,
    )<|MERGE_RESOLUTION|>--- conflicted
+++ resolved
@@ -8,13 +8,8 @@
 
 from ._typing_helper import PATH as _PATH
 
-<<<<<<< HEAD
-SOLID_MODEL_PREFIX = "ACPSolidModel"
-COMPOSITE_DEFINITIONS_PREFIX = "ACPCompositeDefinitions"
-=======
 SOLID_COMPOSITE_DEFINITIONS_PREFIX = "ACPSolidModel"
 SHELL_COMPOSITE_DEFINITIONS_PREFIX = "ACPCompositeDefinitions"
->>>>>>> 9ebfcfbe
 SETUP_FOLDER_PREFIX = "Setup"
 H5_SUFFIX = ".h5"
 MATML_FILENAME = "MatML.xml"
@@ -73,34 +68,21 @@
 
 
 def _is_composite_definition_file(path: pathlib.Path) -> bool:
-<<<<<<< HEAD
-    is_composite_def = path.name.startswith(COMPOSITE_DEFINITIONS_PREFIX)
-=======
     is_composite_def = path.name.startswith(SHELL_COMPOSITE_DEFINITIONS_PREFIX)
->>>>>>> 9ebfcfbe
     return path.suffix == H5_SUFFIX and path.is_file() and is_composite_def
 
 
 def _is_solid_model_composite_definition_file(path: pathlib.Path) -> bool:
     is_h5 = path.suffix == H5_SUFFIX
     is_file = path.is_file()
-<<<<<<< HEAD
-    is_def = path.name.startswith(SOLID_MODEL_PREFIX)
-=======
     is_def = path.name.startswith(SOLID_COMPOSITE_DEFINITIONS_PREFIX)
->>>>>>> 9ebfcfbe
     return is_h5 and is_file and is_def
 
 
 def _get_single_filepath_with_predicate(
     predicate: Callable[[pathlib.Path], bool],
-<<<<<<< HEAD
-    name: str,
-    folder: pathlib.Path,
-=======
     folder: pathlib.Path,
     descriptive_name: str,
->>>>>>> 9ebfcfbe
     accept_empty: bool = False,
 ) -> Optional[pathlib.Path]:
     files = [
@@ -112,19 +94,12 @@
     if len(files) == 0:
         if accept_empty:
             return None
-<<<<<<< HEAD
-        raise RuntimeError(f"No {name} file found. Available files:  {os.listdir(folder)}")
-
-    if len(files) > 1:
-        raise RuntimeError(f"More than one {name} file detected {files}")
-=======
         raise RuntimeError(
             f"No {descriptive_name} file found. Available files:  {os.listdir(folder)}"
         )
 
     if len(files) > 1:
         raise RuntimeError(f"More than one {descriptive_name} file detected {files}")
->>>>>>> 9ebfcfbe
 
     return files[0]
 
@@ -133,22 +108,13 @@
     setup_folder: pathlib.Path, composite_files: ContinuousFiberCompositesFiles
 ) -> None:
     composite_definition = _get_single_filepath_with_predicate(
-<<<<<<< HEAD
-        _is_composite_definition_file, "composites_definition", setup_folder, accept_empty=True
-=======
         _is_composite_definition_file, setup_folder, "composites_definition", accept_empty=True
->>>>>>> 9ebfcfbe
     )
 
     solid_model_definition = _get_single_filepath_with_predicate(
         _is_solid_model_composite_definition_file,
-<<<<<<< HEAD
-        "solid_model_definition",
-        setup_folder,
-=======
         setup_folder,
         "solid_model_definition",
->>>>>>> 9ebfcfbe
         accept_empty=True,
     )
 
@@ -179,11 +145,7 @@
         composite_files.composite[key] = definition_files
 
 
-<<<<<<< HEAD
-def get_composite_files_from_result_folder(
-=======
 def get_composite_files_from_workbench_result_folder(
->>>>>>> 9ebfcfbe
     result_folder: _PATH, ensure_composite_definitions_found: bool = True
 ) -> ContinuousFiberCompositesFiles:
     r"""Get a ContinuousFiberCompositesFiles object from a result_folder.
@@ -271,15 +233,9 @@
         if folder_path.is_dir() and folder_path.name.startswith(SETUP_FOLDER_PREFIX)
     ]
 
-<<<<<<< HEAD
-    rst_path = _get_single_filepath_with_predicate(_is_rst_file, "rst", result_folder_path)
-
-    matml_path = _get_single_filepath_with_predicate(_is_matml_file, "matml", result_folder_path)
-=======
     rst_path = _get_single_filepath_with_predicate(_is_rst_file, result_folder_path, "rst")
 
     matml_path = _get_single_filepath_with_predicate(_is_matml_file, result_folder_path, "matml")
->>>>>>> 9ebfcfbe
 
     assert matml_path is not None
     assert rst_path is not None
