--- conflicted
+++ resolved
@@ -5,12 +5,8 @@
 [tool.poetry]
 # Check https://python-poetry.org/docs/pyproject/ for all available sections
 name = "ansys-dpf-composites"
-<<<<<<< HEAD
 # Switch to released version of dpf core releasing pydpf-composites!
-version = "0.3.dev0"
-=======
 version = "0.4.dev0"
->>>>>>> febeddd4
 description = "Post-processing of composite structures based on Ansys DPF"
 license = "MIT"
 authors = ["ANSYS, Inc. <ansys.support@ansys.com>"]
